--- conflicted
+++ resolved
@@ -10,28 +10,12 @@
     dmforest;        version=project, \
     com.sun.tools;   version=1.5.0, \
     org.apache.bcel; version=1.0, \
-    ee.foundation; version=latest, \
     org.apache.geronimo.specs.geronimo-servlet_2.5_spec; version=latest, \
     org.eclipse.persistence.jpa_spec; version=latest, \
-    com.icl.saxon; version=latest
+    com.icl.saxon; version=latest, \
+    org.osgi.service.io; version=project
 
-<<<<<<< HEAD
-javadoc.classpath = ${uniq; \
-                    ${repo;org.apache.geronimo.specs.geronimo-servlet_2.5_spec}, \
-                    ${repo;org.eclipse.persistence.jpa_spec}}
-=======
 javadoc.specs = ${uniq; ${annotation.specs}, ${core.specs}, ${cmpn.specs}, ${enterprise.specs}, ${residential.specs}, org.osgi.dmt}
->>>>>>> 2b4e9ce0
 
 saxon    = ${repo;com.icl.saxon;latest}
-log4j    = ${repo;org.apache.log4j;latest}
-
-<<<<<<< HEAD
-saxon    = ${repo;com.icl.saxon}
-log4j    = ${repo;org.apache.log4j}
-=======
-minimum-latest      = 1.2.1
-foundation-latest   = 1.1.0
-minimum-latest.jar      = ${repo;ee.minimum;[${minimum-latest},${minimum-latest}]}
-foundation-latest.jar   = ${repo;ee.foundation;[${foundation-latest},${foundation-latest}]}
->>>>>>> 2b4e9ce0
+log4j    = ${repo;org.apache.log4j;latest}