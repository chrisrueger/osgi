<?xml version="1.0" encoding="utf-8"?>
<chapter label="1" revision="$Id$"
         version="5" xmlns="http://docbook.org/ns/docbook"
         xmlns:xlink="http://www.w3.org/1999/xlink"
         xmlns:xi="http://www.w3.org/2001/XInclude"
         xmlns:ns5="http://www.w3.org/1999/xhtml"
         xmlns:ns4="http://www.w3.org/2000/svg"
         xmlns:ns3="http://www.w3.org/1998/Math/MathML"
         xmlns:ns="http://docbook.org/ns/docbook">
  <title>Introduction</title>

  <para>The OSGi Enterprise Expert Group (EEG) is chartered to define the
  technical requirements and specifications to tailor and extend the OSGi
  framework to address information technology software infrastructure use
  cases found in enterprise scenarios.</para>

  <para>The EEG technical areas of concern include:</para>

  <itemizedlist>
    <listitem>
      <para>Scaling, including multi-container and multi-process
      environments</para>
    </listitem>

    <listitem>
      <para>Distributed and/or federated service model for:</para>

      <itemizedlist>
        <listitem>
          <para>Multiple OSGi frameworks</para>
        </listitem>

        <listitem>
          <para>External, heterogeneous systems</para>
        </listitem>
      </itemizedlist>
    </listitem>

    <listitem>
      <para>Requirements for extensions to the OSGi publish/find/bind service
      model</para>
    </listitem>

    <listitem>
      <para>Enterprise-class life cycle and configuration management</para>
    </listitem>

    <listitem>
      <para>Integration of established Java EE technology into OSGi</para>
    </listitem>
  </itemizedlist>

  <para>This specification is based on <xref linkend="intro.core.release"
  xrefstyle="template:%t"/>. The specification combines previously published,
  as well as new, OSGi services that address the common use cases of
  enterprise application and application server developers. It serves as a
  first reference point for the suggested audience when considering the use of
  OSGi in their environment to fulfill their own needs or to better serve the
  needs of their customers. This collection of services is taken from the
  complete set of available specifications and narrowed down to what can be
  relevant to the enterprise domain.</para>

  <para>The services of the Enterprise Specification have been designed to
  integrate with OSGi and cooperate with each other. None of the listed
  service specifications is mandatory; all service specifications are
  optional. However, services provided must follow their specification
  completely.</para>

  <para>It is not suggested, or expected, that an enterprise solution will
  incorporate support for all listed specifications, instead a customized
  subset to satisfy the requirements at hand is recommended. A solution can
  further include other core and compendium services that are not listed as
  part of the Enterprise Specification. The selection of appropriate services
  should be driven by requirements and use cases.</para>

  <para>The Enterprise Specification includes the recommended specifications
  for a number of areas. The services of the Enterprise Specification have
  been designed to guarantee integration with OSGi and cooperation among each
  other. Since the last release, the specifications have been expanded with
  support for Application deployment through the Subsystems specification,
  Provisioning with the Repository and Resolver, and integration with the
  JavaSE Service Loader mechanism. Together they address more use-cases found
  in the enterprise context and provide a powerful set of tools to build
  enterprise OSGi deployments.</para>

  <para>These Enterprise Specification areas are described in the following
  sections.</para>

  <section>
    <title>Overview of Services</title>

    <section>
      <title>Component Models</title>

      <para>While the OSGi framework API is relatively simple to use, it is
      still considered infrastructure that can bleed into the application code
      of a bundle. This Enterprise Specification therefore provides multiple,
      interoperable, Dependency Injection based component models. These DI
      models ensure decoupling of the application code from the OSGi APIs;
      they provide an OSGi bundle programming model with minimal
      implementation dependencies and virtually no accidental complexity in
      the Java code. Both models provide support for handling the life cycle
      of services, albeit in different ways. These component models are the
      Declarative Services Specification and the Blueprint Container
      Specification:</para>

      <itemizedlist>
        <listitem>
          <para><emphasis>Declarative Services Specification</emphasis> - The
          Declarative Services specification provides dependency injection for
          services. It handles the service life cycle dynamics by notifying
          the component or managing the component's life cycle. See chapter
          <xref linkend="service.component"/>.</para>
        </listitem>

        <listitem>
          <para><emphasis>Blueprint Container Specification</emphasis> - The
          Blueprint Container is derived from the Spring Dynamic Module
          project. It provides a general DI framework; services are supported
          by proxying them and damping their life cycle. See chapter <xref
          linkend="service.blueprint"/>.</para>
        </listitem>
      </itemizedlist>
    </section>

    <section>
      <title>Distributed Services</title>

      <para>The OSGi framework provides a local service registry for bundles
      to communicate through service objects, where a service is an object
      that one bundle registers and another bundle looks up. The Enterprise
      Specification enhances this model by defining endpoints that represent
      services hosted in a remote systems. It allows for seamless access to
      remote services within the OSGi framework without changing the service
      layer. The remote system may or may not be based on OSGi.</para>

      <para>The Enterprise Specification includes the specifications
      of:</para>

      <itemizedlist>
        <listitem>
          <para><emphasis>Remote Services</emphasis> - The Remote Services
          specification defines a number of service properties that
          participating bundles can use to convey information to a
          distribution provider.The distribution provider creates endpoints
          that are accessible to remote clients or registers proxies that
          access services hosted external to the OSGi framework. See chapter
          <xref linkend="service.remoteservices"/>.</para>
        </listitem>

        <listitem>
          <para><emphasis>Remote Service Admin Specification</emphasis> - The
          Remote Services Admin Service Specification defines an API for the
          distribution provider and discovery of services in a network. A
          management agent can use this API to provide an actual distribution
          policy. This management agent can export and import services as well
          as discovering services in the network. See <xref
          linkend="service.remoteserviceadmin"/>.</para>
        </listitem>
<<<<<<< HEAD
=======

        <listitem>
          <para><emphasis>SCA Configuration Type</emphasis> - Distribution
          providers support a number of communication protocols configured by
          specific configuration types. The SCA Remote Services Configuration
          Specification defines such a configuration type. See <xref
          linkend="service.sca"/>.</para>
        </listitem>
>>>>>>> d1fc5d72
      </itemizedlist>
    </section>

    <section>
      <title>Web Applications and HTTP Servlets</title>

      <para>Current Java EE architectures almost always require support for
      web technologies in the form of Java Servlets or Web Applications. The
      Enterprise Specification includes two complementary service
      specifications in support:</para>

      <itemizedlist>
        <listitem>
          <para><emphasis>Web Application Specification</emphasis> - The Web
          Application specification provides support for web applications
          written to the Servlet 2.5 specification as well as the JSP 2.1
          specification. This specification details how web applications
          packaged as a WAR or as bundles (WABs) can be installed into an OSGi
          framework, as well as how this application can use OSGi services.
          See <xref linkend="service.war"/>.</para>
        </listitem>

        <listitem>
          <para><emphasis>Http Service Specification</emphasis> - Bundle
          developers typically need to develop communication and user
          interface solutions for standard technologies such as HTTP, HTML,
          XML, and servlets. The Http Service supports two standard techniques
          for this purpose: registering servlets and registering resources.
          See <xref linkend="service.http"/>.</para>
        </listitem>
      </itemizedlist>
    </section>

    <section>
      <title>Event models</title>

      <para>The OSGi service model is based on synchronous APIs. Support for
      asynchronous invocations and event driven interactions usually involves
      the definition of listeners. However, this model does not scale well for
      fine grained events that must be dispatched to many different handlers.
      The Enterprise Specification therefore contains the:</para>

      <itemizedlist>
        <listitem>
          <para><emphasis>Event Admin Service Specification</emphasis> - The
          Event Admin service provides an inter-bundle communication
          mechanism. It is based on a event publish and subscribe model,
          popular in many message based systems. See <xref
          linkend="service.event"/>.</para>
        </listitem>
      </itemizedlist>
    </section>

    <section>
      <title>Management and Configuration services</title>

      <para>Support for managing the servers and their applications is
      essential to all enterprise systems. The Enterprise Specification
      includes several services addressing the need to manage the framework
      from the outside as well as configuring individual bundles and
      applications from within the OSGi framework.</para>

      <itemizedlist>
        <listitem>
          <para><emphasis>JMX™ Management Model Specification</emphasis> - The
          Java Management Extensions (JMX) is the standard API specification
          for providing a management interface to Java SE and Java EE
          applications. The JMX Management Model specification provides an
          MBean interface adaptation of the existing OSGi framework artifacts;
          these can then be used to expose an OSGi Framework manipulation API
          over JMX. See <xref linkend="service.jmx"/>.</para>
        </listitem>

        <listitem>
          <para><emphasis>User Admin Service Specification</emphasis> - The
          User Admin Service Specification provides authorization for OSGi
          framework actions based on authenticated users, instead of using the
          Java code-based permission model. See <xref
          linkend="service.useradmin"/>.</para>
        </listitem>

        <listitem>
          <para><emphasis>Initial Provisioning Specification</emphasis> - This
          specification defines how the Management Agent can make its way into
          the OSGi framework, and gives a structured view of the problems and
          their corresponding resolution methods. The purpose of this
          specification is to enable the management of a OSGi framework by an
          operator, and (optionally) to hand over the management of the OSGi
          framework later to another operator. See <xref
          linkend="service.provisioning"/>.</para>
        </listitem>

        <listitem>
          <para><emphasis>Configuration Admin Service Specification</emphasis>
          - The Configuration Admin service allows an operator to set the
          configuration information of bundles. See <xref
          linkend="service.cm"/>.</para>
        </listitem>

        <listitem>
          <para><emphasis>Metatype Service Specification</emphasis> - The
          Metatype specification defines interfaces that allow bundle
          developers to describe attribute types in a computer readable form
          using metadata. It is mostly used in conjunction with the
          Configuration Admin Service. See <xref
          linkend="service.metatype"/>.</para>
        </listitem>
      </itemizedlist>
    </section>

    <section>
      <title>Naming and Directory services</title>

      <para>Naming and directory services are well established and useful
      tools in enterprise applications. The Enterprise Specification includes
      the:</para>

      <itemizedlist>
        <listitem>
          <para><emphasis>JNDI Services Specification</emphasis> - The Java
          Naming and Directory Interface (JNDI) is a registry technology in
          Java applications, both in the Java SE and Java EE space. JNDI
          provides a vendor-neutral set of APIs that allow clients to interact
          with a naming service. See <xref linkend="service.jndi"/>.</para>
        </listitem>
      </itemizedlist>
    </section>

    <section>
      <title>Database Access</title>

      <para>There are multiple approaches available to model and persist data
      in databases. The Enterprise Specification includes support for the
      common technologies:</para>

      <itemizedlist>
        <listitem>
          <para><emphasis>JDBC™ Service Specification</emphasis> - provides an
          API for applications to interact with relational database systems
          from different vendors. See <xref linkend="service.jdbc"/>.</para>
        </listitem>

        <listitem>
          <para><emphasis>JPA Service Specification</emphasis> - The Java
          Persistence API (JPA) is a specification that sets a standard for
          persistence in enterprise and non-enterprise JRE™-based
          environments. The JPA Service Specification defines how bundles may
          access and use JPA persistence units in applications, as well as how
          a JPA implementation can become available and be invoked within an
          OSGi framework. See <xref linkend="service.jpa"/>.</para>
        </listitem>
      </itemizedlist>
    </section>

    <section>
      <title>Transaction Support</title>

      <para>The support for transactions in Java is well defined outside of
      the OSGi specification. The Enterprise Specification includes
      the:</para>

      <itemizedlist>
        <listitem>
          <para><emphasis>JTA Transaction Services Specification</emphasis> -
          This specification provides the User Transaction, Transaction
          Manager, and Synchronization Registry services, which are based on
          their counterparts in the Java EE™ JTA Specifications. These
          services can be used to demarcate transaction boundaries, enlists
          durable and volatile resources, and provides transactional aware
          code to influence the outcome of a transaction and synchronize with
          the ending of a transaction. See <xref
          linkend="service.jta"/>.</para>
        </listitem>
      </itemizedlist>
    </section>

    <section>
      <title>Miscellaneous Supporting Services</title>

      <para>Services providing solutions to common infrastructure requirements
      include:</para>

      <itemizedlist>
        <listitem>
          <para><emphasis>Log Service Specification</emphasis> - Provides a
          general purpose message logger for the OSGi framework. See <xref
          linkend="service.log"/>.</para>
        </listitem>

        <listitem>
          <para><emphasis>XML Parser Service Specification</emphasis> -
          Addresses how the classes defined in JAXP can be used in an OSGi
          framework. See <xref linkend="util.xml"/>.</para>
        </listitem>

        <listitem>
          <para><emphasis>Service Loader Mediator Specification</emphasis> -
          Addresses common problems of bundles that rely on the JRE provided
          Service Loader API to load custom Service Provider Implementations.
          This specification describes how to use the service registry for
          lookup of Service Providers as well as a solution for existing code
          to continue functioning using Service Loader API in a OSGi
          environment. See <xref linkend="service.loader"/>.</para>
        </listitem>

        <listitem>
          <para><emphasis>Coordinator Specification</emphasis> - The
          Coordinator service provides a mechanism for multiple parties to
          collaborate on a common task without a priori knowledge of who will
          collaborate in that task. The service provides a rendezvous for an
          initiator to create a Coordination where collaborators can decide to
          participate. When the Coordination is ended, all participants are
          informed. See <xref linkend="service.coordinator"/>.</para>
        </listitem>
      </itemizedlist>
    </section>
  </section>

  <section>
    <title>Application and Provisioning Support</title>

    <para>The support for applications in OSGi environments has long been
    missing. The term 'application' may mean different things to different
    people, therefore, rather than defining what an application is, the OSGi
    specification provides a set of enabling services and specifications to
    aid in the definition, composition, deployment, and governance of a group
    of bundles and resources in an OSGi environment. The specifications are
    essential building blocks and provide from low level resolution to higher
    level composition abstractions that a management agent can use to build
    the necessary tools for managing OSGi applications.</para>

    <itemizedlist>
      <listitem>
        <para><emphasis>Resolver Hook Service Specification</emphasis> - An
        enabling technology defined by <xref linkend="intro.core.release"
        xrefstyle="template:%t"/> for OSGi frameworks to support isolation of
        bundles.</para>
      </listitem>

      <listitem>
        <para><emphasis>Resolver Specification</emphasis> - A service that can
        be the base for provisioning, deployment, build, and diagnostic
        tooling. Based on the generic Requirement/Capability model from <xref
        linkend="intro.core.release" xrefstyle="template:%t"/> a management
        agent can use the Resolver service to compute the set of necessary
        resources needed to satisfy the given set of requirements. These
        requirements could represent the dependencies of a core set of bundles
        that need to be deployed. While the framework already hosts a Resolver
        for Bundle wiring, this specification makes a generic Resolver
        available as a service to resolve dependencies on resources beyond
        Bundle wiring. See <xref linkend="service.resolver"/>.</para>
      </listitem>

      <listitem>
        <para><emphasis>Repository Specification</emphasis> - The Repository
        specification provides a standard API to access (possibly remote)
        repositories. Resources can be obtained from the repository by
        specifying declarative requirements, which might include for example
        'provide all resources that export a given package' or 'provide the
        bundle with the given symbolic name and version', but can also be used
        with any other generic capabilities. While the Repository API can be
        used on its own, in conjunction with the Resolver Specification it
        provides the capability to manage retrieval of external resources
        during the resolution process. Typically one or multiple repositories
        provide the metadata for the Resolver service to draw the resolution
        from. A management agent can then use the repositories to apply the
        result of the resolution. See <xref
        linkend="service.repository"/>.</para>
      </listitem>

      <listitem>
        <para><emphasis>Subsystems Specification</emphasis> - The core
        framework defines the life cycle of bundles and their relationships,
        but it is missing the ability to define a common life cycle and
        scoping rules for a set of bundles that are conceptually tied
        together. The Subsystems Specification provides the ability not only
        to group multiple bundles into a single manageable entity, but
        furthermore include arbitrary resources in this grouping. This allows
        for complete isolation as well as various sharing models of code,
        services, and resources through a management agent. See <xref
        linkend="service.subsystem"/>.</para>
      </listitem>
    </itemizedlist>
  </section>

  <section>
    <title>Reader Level</title>

    <para>This specification is written for the following audiences:</para>

    <itemizedlist>
      <listitem>
        <para>Application developers</para>
      </listitem>

      <listitem>
        <para>Framework and system service developers (system
        developers)</para>
      </listitem>

      <listitem>
        <para>Architects</para>
      </listitem>
    </itemizedlist>

    <para>This specification assumes that the reader has at least one year of
    practical experience in writing Java programs. Experience with enterprise
    systems and server-environments is a plus. Application developers must be
    aware that the OSGi environment is significantly more dynamic than
    traditional desktop or server environments.</para>

    <para>System developers require a very deep understanding of Java. At
    least three years of Java coding experience in a system environment is
    recommended. A Framework implementation will use areas of Java that are
    not normally encountered in traditional applications. Detailed
    understanding is required of class loaders, garbage collection, Java 2
    security, and Java native library loading.</para>

    <para>Architects should focus on the introduction of each subject. This
    introduction contains a general overview of the subject, the requirements
    that influenced its design, and a short description of its operation as
    well as the entities that are used. The introductory sections require
    knowledge of Java concepts like classes and interfaces, but should not
    require coding experience.</para>

    <para>Most of these specifications are equally applicable to application
    developers and system developers.</para>
  </section>

  <section>
    <title>Version Information</title>

    <para>This document is the Enterprise Specification for the OSGi
    Enterprise Release 6.</para>

    <section xml:id="intro.core.release">
      <title>OSGi Core Release 6</title>

      <para>This specification is based on the OSGi Core Release 6. This
      specification can be downloaded from:</para>

      <programlisting>http://www.osgi.org/Specifications/HomePage</programlisting>
    </section>

    <section>
      <title>Component Versions</title>

      <para>Components in this specification have their own specification
      version, independent of this specification. The following table
      summarizes the packages and specification versions for the different
      subjects.</para>

      <table pgwide="1">
        <title>Packages and versions</title>

        <tgroup cols="3">
          <colspec colnum="1" colwidth="3*"/>

          <colspec colnum="2" colwidth="2.5*"/>

          <colspec colnum="3" colwidth="0.8*"/>

          <thead>
            <row>
              <entry>Item</entry>

              <entry>Package(s)</entry>

              <entry>Version</entry>
            </row>
          </thead>

          <tbody>
            <row>
              <entry><xref linkend="service.remoteservices"
              xrefstyle="template:%n %t"/></entry>

              <entry><code>-</code></entry>

              <entry><code><xref endterm="service.remoteservices-version"
              linkend="service.remoteservices"/></code></entry>
            </row>

            <row>
              <entry><xref linkend="service.log"
              xrefstyle="template:%n %t"/></entry>

              <entry><code><xref
              linkend="org.osgi.service.log"/></code></entry>

              <entry><code><xref endterm="org.osgi.service.log-version"
              linkend="service.log"/></code></entry>
            </row>

            <row>
              <entry><xref linkend="service.http"
              xrefstyle="template:%n %t"/></entry>

              <entry><code><xref
              linkend="org.osgi.service.http"/></code></entry>

              <entry><code><xref endterm="org.osgi.service.http-version"
              linkend="service.http"/></code></entry>
            </row>

            <row>
              <entry><xref linkend="service.cm"
              xrefstyle="template:%n %t"/></entry>

              <entry><code><xref
              linkend="org.osgi.service.cm"/></code></entry>

              <entry><code><xref endterm="org.osgi.service.cm-version"
              linkend="service.cm"/></code></entry>
            </row>

            <row>
              <entry><xref linkend="service.metatype"
              xrefstyle="template:%n %t"/></entry>

              <entry><code><xref
              linkend="org.osgi.service.metatype"/></code></entry>

              <entry><code><xref endterm="org.osgi.service.metatype-version"
              linkend="service.metatype"/></code></entry>
            </row>

            <row>
              <entry><xref linkend="service.useradmin"
              xrefstyle="template:%n %t"/></entry>

              <entry><code><xref
              linkend="org.osgi.service.useradmin"/></code></entry>

              <entry><code><xref endterm="org.osgi.service.useradmin-version"
              linkend="service.useradmin"/></code></entry>
            </row>

            <row>
              <entry><xref linkend="service.provisioning"
              xrefstyle="template:%n %t"/></entry>

              <entry><code><xref
              linkend="org.osgi.service.provisioning"/></code></entry>

              <entry><code><xref
              endterm="org.osgi.service.provisioning-version"
              linkend="service.provisioning"/></code></entry>
            </row>

            <row>
              <entry><xref linkend="service.component"
              xrefstyle="template:%n %t"/></entry>

              <entry><para><code><xref
              linkend="org.osgi.service.component"/></code></para><para><code><xref
              linkend="org.osgi.service.component.annotations"/></code></para></entry>

              <entry><code><xref endterm="org.osgi.service.component-version"
              linkend="service.component"/></code></entry>
            </row>

            <row>
              <entry><xref linkend="service.event"
              xrefstyle="template:%n %t"/></entry>

              <entry><code><xref
              linkend="org.osgi.service.event"/></code></entry>

              <entry><code><xref endterm="org.osgi.service.event-version"
              linkend="service.event"/></code></entry>
            </row>

            <row>
              <entry><xref linkend="service.blueprint"
              xrefstyle="template:%n %t"/></entry>

              <entry><para><code><xref
              linkend="org.osgi.service.blueprint.container"/></code></para><para><code><xref
              linkend="org.osgi.service.blueprint.reflect"/></code></para></entry>

              <entry><code><xref
              endterm="org.osgi.service.blueprint.container-version"
              linkend="service.blueprint"/></code></entry>
            </row>

            <row>
              <entry><xref linkend="service.remoteserviceadmin"
              xrefstyle="template:%n %t"/></entry>

              <entry><code><xref
              linkend="org.osgi.service.remoteserviceadmin"/></code></entry>

              <entry><code><xref
              endterm="org.osgi.service.remoteserviceadmin-version"
              linkend="service.remoteserviceadmin"/></code></entry>
            </row>

            <row>
              <entry><xref linkend="service.jta"
              xrefstyle="template:%n %t"/></entry>

              <entry><code>-</code></entry>

              <entry><code><xref endterm="service.jta-version"
              linkend="service.jta"/></code></entry>
            </row>

            <row>
              <entry><xref linkend="service.jmx"
              xrefstyle="template:%n %t"/></entry>

              <entry><code><xref
              linkend="org.osgi.jmx"/></code><superscript>1</superscript></entry>

              <entry><code><xref endterm="org.osgi.jmx-version"
              linkend="service.jmx"/></code></entry>
            </row>

            <row>
              <entry><xref linkend="service.jdbc"
              xrefstyle="template:%n %t"/></entry>

              <entry><code><xref
              linkend="org.osgi.service.jdbc"/></code></entry>

              <entry><code><xref endterm="org.osgi.service.jdbc-version"
              linkend="service.jdbc"/></code></entry>
            </row>

            <row>
              <entry><xref linkend="service.jndi"
              xrefstyle="template:%n %t"/></entry>

              <entry><code><xref
              linkend="org.osgi.service.jndi"/></code></entry>

              <entry><code><xref endterm="org.osgi.service.jndi-version"
              linkend="service.jndi"/></code></entry>
            </row>

            <row>
              <entry><xref linkend="service.jpa"
              xrefstyle="template:%n %t"/></entry>

              <entry><code><xref
              linkend="org.osgi.service.jpa"/></code></entry>

              <entry><code><xref endterm="org.osgi.service.jpa-version"
              linkend="service.jpa"/></code></entry>
            </row>

            <row>
              <entry><xref linkend="service.war"
              xrefstyle="template:%n %t"/></entry>

              <entry><code>-</code></entry>

              <entry><code><xref endterm="service.war-version"
              linkend="service.war"/></code></entry>
            </row>

            <row>
              <entry><xref linkend="service.coordinator"
              xrefstyle="template:%n %t"/></entry>

              <entry><code><xref
              linkend="org.osgi.service.coordinator"/></code></entry>

              <entry><code><xref
              endterm="org.osgi.service.coordinator-version"
              linkend="service.coordinator"/></code></entry>
            </row>

            <row>
              <entry><xref linkend="service.repository"
              xrefstyle="template:%n %t"/></entry>

              <entry><code><xref
              linkend="org.osgi.service.repository"/></code></entry>

              <entry><code><xref endterm="org.osgi.service.repository-version"
              linkend="service.repository"/></code></entry>
            </row>

            <row>
              <entry><xref linkend="service.loader"
              xrefstyle="template:%n %t"/></entry>

              <entry><code><xref
              linkend="org.osgi.service.serviceloader"/></code></entry>

              <entry><code><xref
              endterm="org.osgi.service.serviceloader-version"
              linkend="service.loader"/></code></entry>
            </row>

            <row>
              <entry><xref linkend="service.subsystem"
              xrefstyle="template:%n %t"/></entry>

              <entry><code><xref
              linkend="org.osgi.service.subsystem"/></code></entry>

              <entry><code><xref endterm="org.osgi.service.subsystem-version"
              linkend="service.subsystem"/></code></entry>
            </row>

            <row>
              <entry><xref linkend="service.namespaces"
              xrefstyle="template:%n %t"/></entry>

              <entry><para><code><xref
              linkend="org.osgi.namespace.contract"/></code></para><para><code><xref
              linkend="org.osgi.namespace.extender"/></code></para><para><code><xref
              linkend="org.osgi.namespace.service"/></code></para></entry>

              <entry><code><xref endterm="service.namespaces-version"
              linkend="service.namespaces"/></code></entry>
            </row>

            <row>
              <entry><xref linkend="service.resolver"
              xrefstyle="template:%n %t"/></entry>

              <entry><code><xref
              linkend="org.osgi.service.resolver"/></code></entry>

              <entry><code><xref endterm="org.osgi.service.resolver-version"
              linkend="service.resolver"/></code></entry>
            </row>

            <row>
              <entry><xref linkend="util.xml"
              xrefstyle="template:%n %t"/></entry>

              <entry><code><xref linkend="org.osgi.util.xml"/></code></entry>

              <entry><code><xref endterm="org.osgi.util.xml-version"
              linkend="util.xml"/></code></entry>
            </row>
          </tbody>
        </tgroup>
      </table>

      <para>When a component is represented in a bundle, a
      <code>version</code> attribute is needed in the declaration of the
      Import-Package or Export-Package manifest headers.</para>
    </section>

    <section>
      <title>Note</title>

      <orderedlist>
        <listitem>
          <para>The <code>org.osgi.jmx</code> sub-packages are individually
          versioned to be aligned with the service they manage.</para>
        </listitem>
      </orderedlist>
    </section>
  </section>

  <section>
    <title>Changes</title>

    <itemizedlist>
      <listitem>
        <para>Removed <emphasis>SCA Configuration Type Specification</emphasis>.</para>
      </listitem>
    </itemizedlist>
  </section>
</chapter><|MERGE_RESOLUTION|>--- conflicted
+++ resolved
@@ -157,17 +157,6 @@
           as discovering services in the network. See <xref
           linkend="service.remoteserviceadmin"/>.</para>
         </listitem>
-<<<<<<< HEAD
-=======
-
-        <listitem>
-          <para><emphasis>SCA Configuration Type</emphasis> - Distribution
-          providers support a number of communication protocols configured by
-          specific configuration types. The SCA Remote Services Configuration
-          Specification defines such a configuration type. See <xref
-          linkend="service.sca"/>.</para>
-        </listitem>
->>>>>>> d1fc5d72
       </itemizedlist>
     </section>
 
