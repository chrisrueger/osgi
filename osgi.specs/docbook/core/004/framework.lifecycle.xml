<?xml version="1.0" encoding="utf-8"?>
<chapter label="4" revision="$Id$"
         version="5" xml:id="framework.lifecycle"
         xmlns="http://docbook.org/ns/docbook"
         xmlns:xlink="http://www.w3.org/1999/xlink"
         xmlns:xi="http://www.w3.org/2001/XInclude"
         xmlns:ns5="http://www.w3.org/2000/svg"
         xmlns:ns4="http://www.w3.org/1998/Math/MathML"
         xmlns:ns3="http://www.w3.org/1999/xhtml"
         xmlns:ns="http://docbook.org/ns/docbook">
  <title>Life Cycle Layer</title>

  <info>
    <releaseinfo><xref endterm="org.osgi.framework-version"
    linkend="org.osgi.framework"/></releaseinfo>
  </info>

  <section>
    <title>Introduction</title>

    <para>The Life Cycle Layer provides an API to control the security and
    life cycle operations of bundles. The layer is based on the module and
    security layer.</para>

    <section>
      <title>Essentials</title>

      <itemizedlist>
        <listitem>
          <para><emphasis>Complete</emphasis> - The Life Cycle layer must
          implement an API that fully covers the installation, starting,
          stopping, updating, uninstallation, and monitoring of
          bundles.</para>
        </listitem>

        <listitem>
          <para><emphasis>Reflective</emphasis> - The API must provide full
          insight into the actual state of the Framework.</para>
        </listitem>

        <listitem>
          <para><emphasis>Secure</emphasis> - It must be possible to use the
          API in a secure environment using fine-grained permissions. However,
          security must be optional.</para>
        </listitem>

        <listitem>
          <para><emphasis>Manageable</emphasis> - It must be possible to
          manage a OSGi framework remotely.</para>
        </listitem>

        <listitem>
          <para><emphasis>Launching</emphasis> - It must be able to launch an
          implementation of a framework in a standardized way.</para>
        </listitem>
      </itemizedlist>
    </section>

    <section>
      <title>Entities</title>

      <itemizedlist>
        <listitem>
          <para><emphasis>Bundle</emphasis> - Represents an installed bundle
          in the Framework.</para>
        </listitem>

        <listitem>
          <para><emphasis>Bundle Context</emphasis> - A bundle's execution
          context within the Framework. The Framework passes this to a Bundle
          Activator when a bundle is started or stopped.</para>
        </listitem>

        <listitem>
          <para><emphasis>Bundle Activator</emphasis> - An interface
          implemented by a class in a bundle that is used to start and stop
          that bundle.</para>
        </listitem>

        <listitem>
          <para><emphasis>Bundle Event</emphasis> - An event that signals a
          life cycle operation on a bundle. This event is received via a
          (Synchronous) Bundle Listener.</para>
        </listitem>

        <listitem>
          <para><emphasis>Framework Event</emphasis> - An event that signals
          an error or Framework state change. The event is received via a
          Framework Listener.</para>
        </listitem>

        <listitem>
          <para><emphasis>Bundle Listener - </emphasis>A listener to Bundle
          Events.</para>
        </listitem>

        <listitem>
          <para><emphasis>Synchronous Bundle Listener</emphasis> - A listener
          to synchronously delivered Bundle Events.</para>
        </listitem>

        <listitem>
          <para><emphasis>Framework Listener</emphasis> - A listener to
          Framework events.</para>
        </listitem>

        <listitem>
          <para><emphasis>Bundle Exception</emphasis> - An Exception thrown
          when Framework operations fail.</para>
        </listitem>

        <listitem>
          <para><emphasis>System Bundle</emphasis> - A bundle that represents
          the Framework.</para>
        </listitem>

        <listitem>
          <para><emphasis>Framework</emphasis> - An interface implemented by
          an object that represents the actual framework. It allows external
          management of a Framework.</para>
        </listitem>

        <listitem>
          <para><emphasis>Framework Factory</emphasis> - An interface
          implemented by Framework providers that allows the creation of a
          framework object.</para>
        </listitem>
      </itemizedlist>

      <figure>
        <title>Class diagram <code>org.osgi.framework</code> Life Cycle
        Layer</title>

        <mediaobject>
          <imageobject>
            <imagedata align="center" contentdepth="5.227in"
                       contentwidth="6.190in" fileref="lifecycle-classes.svg"/>
          </imageobject>
        </mediaobject>
      </figure>
    </section>
  </section>

  <section xml:id="framework.lifecycle-frameworks">
    <title>Frameworks</title>

    <para>This section outlines how a <emphasis>launcher</emphasis> can launch
    a framework implementation and then manage it, regardless of the
    implementation type of the framework. This allows a launcher to embed an
    OSGi framework without having to provide code that differs between
    different implementations.</para>

    <section>
      <title>Launching and Controlling a Framework</title>

      <para>Code that wants to use one of the OSGi Framework implementations
      must provide the chosen framework implementation on the class path, or
      create a special class loader that loads the code and resources from
      that implementation. How this is achieved, is outside this
      specification.</para>

      <para>A framework implementation must provide a
      <emphasis>factory</emphasis> class. A factory class is an indirection to
      create a framework implementation object. The implementation factory
      class must implement the <xref
      linkend="org.osgi.framework.launch.FrameworkFactory"
      xrefstyle="hyperlink"/> interface. The launcher can use the following
      ways to get this class name:</para>

      <itemizedlist>
        <listitem>
          <para>Service Provider Configuration model, see <xref
          linkend="i3309166"/>,</para>
        </listitem>

        <listitem>
          <para>Get it from some configuration and use
          <code>Class.forName</code>, or</para>
        </listitem>

        <listitem>
          <para>Hardcode the name.</para>
        </listitem>
      </itemizedlist>

      <para>The <xref linkend="org.osgi.framework.launch.FrameworkFactory"
      xrefstyle="hyperlink"/> interface has a single method: <xref
      linkend="org.osgi.framework.launch.FrameworkFactory.newFramework-Map-"
      xrefstyle="hyperlink"/>. The map provides the sole configuration
      properties for the framework object. The result of this method is a
      <emphasis>framework object</emphasis>, this object implements the <xref
      linkend="org.osgi.framework.launch.Framework" xrefstyle="hyperlink"/>
      interface. The <xref linkend="org.osgi.framework.launch.Framework"
      xrefstyle="hyperlink"/> interface extends the <xref
      linkend="org.osgi.framework.Bundle" xrefstyle="hyperlink"/> interface
      and adds methods to handle the issues unique to launching a framework.
      The framework object can be seen as the system bundle, though the
      framework object and the system bundle do not have to be identical,
      implementations are allowed to implement them in different
      objects.</para>

      <para>Before the framework object can be used, the launcher must first
      <emphasis>initialize</emphasis> it by calling the <code>init</code>
      method. After initialization, the framework object can provide a valid
      Bundle Context and has registered any framework services, but any
      installed bundles must be in the <code>INSTALLED</code> state. The
      launcher can then configure the framework object by installing bundles,
      interacting with the framework services, or registering launcher
      services. The launcher can also start bundles, but these bundles will
      not be started until the framework object becomes
      <code>ACTIVE</code>.</para>

      <para>After the framework object is properly configured, the launcher
      can <emphasis>start</emphasis> it by calling the <code>start</code>
      method. The framework object will become ACTIVE, and it will move the
      startlevel (if present) to the configured start level. This can then
      resolve and start any installed bundle. After a framework has become
      <code>ACTIVE</code>, it can be stopped from the framework object, or
      through the system bundle.</para>

      <para>The launcher can wait for a framework object to be stopped with
      the <code>waitForStop</code> method. This method will block until the
      framework is completely stopped and return a Framework event indicating
      the cause of the stop. After the framework object has been shutdown, and
      the <code>waitForStop</code> method has returned, all installed bundles
      will be in the <code>INSTALLED</code> state. The same framework object
      can be re-initialized, and started again, any number of times.</para>

      <para>The action diagram in <xref linkend="i3308801"/> shows a typical
      session. A new framework is created and initialized. The launcher then
      gets the Bundle Context, installs a bundle and starts the framework. It
      then gets a service, calls a method and then waits for the framework to
      stop. The service waits some time and calls stop on the System Bundle.
      The dotted lines indicate some non-specified interactions that are
      implementation dependent.</para>

      <figure xml:id="i3308801">
        <title>Action Diagram for Framework Launching</title>

        <mediaobject>
          <imageobject>
            <imagedata align="center" contentdepth="3.058in"
                       contentwidth="4.585in" fileref="launching-actions.svg"/>
          </imageobject>
        </mediaobject>
      </figure>

      <para>If security is enabled, then the launcher and the framework
      require All Permission. If All Permission is not available, then the
      framework must throw a Security Exception.</para>

      <para>The following code shows how a framework can be launched.</para>

      <programlisting>void launch( String factoryName, File[] bundles) 
            throws Exception {
    Map p = new HashMap();
    p.put( "org.osgi.framework.storage",    
            System.getProperty("user.home")
        +   File.separator+"osgi");

    FrameworkFactory factory = 
        (FrameworkFactory) Class.forName( factoryName )
                                            .newInstance();
    Framework framework = factory.newFramework(p);
    framework.init();

    BundleContext context = framework.getBundleContext();

    for ( File bundle : bundles )
        context.installBundle( bundle.toURL().toString() );
    
    framework.start();
    framework.waitForStop(0);
}</programlisting>
    </section>

    <section xml:id="framework.lifecycle.launchingproperties">
      <title>Launching Properties</title>

      <para>The <code>Map</code> object given as a parameter to the
      <code>newFramework</code> method provides the <emphasis>configuration
      properties</emphasis> to the framework. This parameter may be
      <code>null</code>, in that case the framework must be started with
      reasonable defaults for the environment it is started in. For example,
      the framework should export the JRE packages as system packages and it
      should store its bundles in an appropriate place. The framework must not
      look in the System properties, the specified configuration properties
      are complete.</para>

      <para>The configuration properties may contain any implementation
      specific properties. The properties in <xref
      linkend="framework.lifecycle-framework.launching.properties"/> must be
      supported by all conformant frameworks.</para>

      <para>The configuration properties plus any defaults set by the
      framework and the fixed properties set by the framework all together
      form the <emphasis>launching properties</emphasis> for the
      framework.</para>

      <table xml:id="framework.lifecycle-framework.launching.properties">
        <title>Framework Launching Properties</title>

        <tgroup cols="2">
          <colspec colnum="1" colwidth="1.1*"/>

          <colspec colnum="2" colwidth="2*"/>

          <thead>
            <row>
              <entry>Property Name</entry>

              <entry>Description</entry>
            </row>
          </thead>

          <tbody>
            <row>
              <entry><para><code>org.osgi.framework.«</code></para><para><code> bootdelegation</code></para></entry>

              <entry><para>Set the boot delegation mask, see <xref
              linkend="framework.module.parentdelegation"/>.</para></entry>
            </row>

            <row>
              <entry><para><code>org.osgi.framework.«</code></para><para><code> bsnversion</code></para></entry>

              <entry><para>Allow installation of multiple bundles with the
              same bundle symbolic name or restrict this. The property can
              have the following values:</para><itemizedlist>
                  <listitem>
                    <para><code>single</code> - A combination of equal bundle
                    symbolic name and equal version is unique in the
                    framework. Installing a second bundle with the same bundle
                    symbolic name and version is an error.</para>
                  </listitem>

                  <listitem>
                    <para><code>multiple</code> - The combination of bundle
                    symbolic name and version is not unique in the
                    framework.</para>
                  </listitem>

                  <listitem>
                    <para><code>managed</code> - (Default) Using a Bundle
                    Collision Hook to filter any non-colliding bundles, see
                    <xref linkend="framework.bundlehooks"/>.</para>
                  </listitem>
                </itemizedlist></entry>
            </row>

            <row>
              <entry><para><code>org.osgi.framework.«</code></para><para><code> bundle.parent</code></para></entry>

              <entry><para>This property is used to specify what class loader
              is used for boot delegation. That is, <code>java.*</code> and
              the packages specified on the
              <code>org.osgi.framework.bootdelegation</code>. All other
              packages must be accessed through a wire. </para><para>This
              property can have the following values:</para><itemizedlist>
                  <listitem>
                    <para><code>boot</code> - The boot class loader of the VM.
                    This is the default.</para>
                  </listitem>

                  <listitem>
                    <para><code>app</code> - The applicaton class
                    loader</para>
                  </listitem>

                  <listitem>
                    <para><code>ext</code> - The extension class loader</para>
                  </listitem>

                  <listitem>
                    <para><code>framework</code> - The class loader of the
                    framework</para>
                  </listitem>
                </itemizedlist></entry>
            </row>

            <row>
              <entry><para><code>org.osgi.framework.«</code></para><para><code> command.execpermission</code></para></entry>

              <entry><para>Specifies an optional OS specific command to set
              file permissions on a bundle's native code. This is required on
              some operating systems to use native libraries. For example, on
              a UNIX style OS you could have the following value:
              </para><programlisting>org.osgi.framework.command.execpermission=«
   "chmod +rx ${abspath}"</programlisting><para>The <code>${abspath}</code>
              macro will be substituted for the actual file
              path.</para></entry>
            </row>

            <row>
              <entry><para><code>org.osgi.framework.«</code></para><para><code> executionenvironment</code></para></entry>

              <entry><para>A comma-separated list of provided execution
              environments (EE). All methods of each listed EE must be present
              on the OSGi framework. For example, this property could
              contain:</para><programlisting>CDC-1.1/Foundation-1.1,OSGi/Minimum-1.2</programlisting><para>A
              OSGi framework implementation must provide
              <emphasis>all</emphasis> the signatures that are defined in the
              mentioned EEs. Thus, the execution environment for a specific
              OSGi framework Server must be the combined set of all signatures
              of all EEs in the
              <code>org.osgi.framework.executionenvironment</code>
              property.</para><para>This property is deprecated; its function
              is replaced with
              <code>org.osgi.framework.system.capabilities[.extra]</code>.</para></entry>
            </row>

            <row>
              <entry><code>org.osgi.framework.language</code></entry>

              <entry><para>The language used by the framework for the
              selection of native code. If not set, the framework must provide
              a value. See <xref linkend="i1304871"/> for valid
              values.</para></entry>
            </row>

            <row>
              <entry><para><code>org.osgi.framework.library.«</code></para><para><code> extensions</code></para></entry>

              <entry><para>A comma separated list of additional library file
              extensions that must be used when searching for native code. If
              not set, then only the library name returned by
              <code>System.mapLibraryName(String)</code> will be used. This
              list of extensions is needed for certain operating systems which
              allow more than one extension for native libraries. For example,
              the AIX operating system allows library extensions of
              <code>.a</code> and <code>.so</code>, but
              <code>System.mapLibraryName(String)</code> will only return
              names with the <code>.a</code> extension. For
              example:</para><programlisting>org.osgi.framework.library.extensions= a,so,dll</programlisting></entry>
            </row>

            <row>
              <entry><code>org.osgi.framework.os.name</code></entry>

              <entry><para>The name of the operating system as used in the
              native code clause. If not set, then the framework must provide
              a default value. <xref linkend="framework.module.os-names"/>
              defines a list of operating system names. New operating system
              names are made available on the OSGi web site, see <xref
              linkend="i3287541"/>. Names should be matched case
              insensitive.</para></entry>
            </row>

            <row>
              <entry><code>org.osgi.framework.os.version</code></entry>

              <entry><para>The version of the operating system as used in the
              native code clause. If not set, then the framework must provide
              a default value. If the operating system reported version does
              not fit the standard version syntax (<emphasis>e.g.</emphasis>
              <code>2.4.32-kwt</code>), then the launcher should define this
              launching property with a valid version value.</para></entry>
            </row>

            <row>
              <entry><code>org.osgi.framework.processor</code></entry>

              <entry><para>The name of the processor as used in the native
              code clause. If not set, then the framework must provide a
              value. <xref linkend="framework.module.processor-names"/>
              defines a list of processor names. New processors are made
              available on the OSGi web site, see <xref linkend="i3287541"/>.
              Names should be matched case insensitive.</para></entry>
            </row>

            <row>
              <entry><code>org.osgi.framework.security</code></entry>

              <entry><para>Specifies the type of security manager the
              framework must use. If not specified then the framework will not
              set the VM security manager. The following type is
              architected:</para><itemizedlist>
                  <listitem>
<<<<<<< HEAD
                    <para><code>osgi –</code> Enables a security manager that
                    supports all security aspects of the OSGi Core
=======
                    <para><code>osgi</code> - Enables a security manager that
                    supports all security aspects of the OSGi Release 4
>>>>>>> d1fc5d72
                    specifications (including postponed conditions).</para>
                  </listitem>
                </itemizedlist><para>If specified, and there is a security
              manager already installed, then a SecurityException must be
              thrown when the Framework is initialized. </para><para>For
              example:</para><programlisting>org.osgi.framework.security = osgi</programlisting></entry>
            </row>

            <row>
              <entry><para><code>org.osgi.framework.startlevel.«</code></para><para><code> beginning</code></para></entry>

              <entry><para>Specifies the beginning start level of the
              framework. See <xref linkend="framework.startlevel"/> for more
              information.</para><programlisting>org.osgi.framework.startlevel.beginning = 3</programlisting></entry>
            </row>

            <row>
              <entry><code>org.osgi.framework.storage</code></entry>

              <entry><para>A valid file path in the file system to a
              directory. If the specified directory does not exist then the
              framework must create the directory. If the specified path
              exists, but is not a directory, or if the framework fails to
              create the storage directory, then the framework initialization
              must fail with an exception being thrown. The framework is free
              to use this directory as it sees fit, for example, completely
              erase all files and directories in it. If this property is not
              set, it must use a reasonable platform default.</para></entry>
            </row>

            <row>
              <entry><para><code>org.osgi.framework.storage.«</code></para><para><code> clean</code></para></entry>

              <entry><para>Specifies if and when the storage area for the
              framework should be cleaned. If no value is specified, the
              framework storage area will not be cleaned. The possible values
              is:</para><itemizedlist>
                  <listitem>
                    <para><code>onFirstInit</code> - The framework storage
                    area will be cleaned before the Framework bundle is
                    initialized for the first time. Subsequent inits, starts
                    or updates of the Framework bundle will not result in
                    cleaning the framework storage area.</para>
                  </listitem>
                </itemizedlist><para>For example:</para><programlisting>org.osgi.framework.storage.clean = onFirstInit</programlisting><para>It
              could seem logical to provide delete on exit and clean at
              initialization. However, restrictions in common Java VM
              implementations make it impossible to provide this functionality
              reliably.</para></entry>
            </row>

            <row>
              <entry><para><code>org.osgi.framework.system.«</code></para><para><code> capabilities</code></para></entry>

              <entry><para>Specifies the capabilities of the environment in
              the grammar specified for the <code>Provide-Capability</code>
              header, see <xref linkend="framework.module.dependencies"/>.
              These capabilities will be provided from the system bundle. If
              this property is not set, the framework must calculate this
              header based on the environment. It should at least set the
              following namespace:</para><itemizedlist>
                  <listitem>
                    <para><code>osgi.ee</code></para>
                  </listitem>
                </itemizedlist><para>Deployers should use the
              <code>org.osgi.framework.system.capabilities.extra</code>
              property.</para></entry>
            </row>

            <row>
              <entry><para><code>org.osgi.framework.system.«</code></para><para><code> capabilities.extra</code></para></entry>

              <entry><para>Capabilities defined in this property are added to
              the <code>org.osgi.framework.system.capabilities</code>
              property. The purpose of the extra property is to be set by the
              deployer. The grammar for this property is identical to the
              other capabilities property.</para></entry>
            </row>

            <row>
              <entry><para><code>org.osgi.framework.system.«</code></para><para><code> packages</code></para></entry>

              <entry><para>The packages that should be exported from the
              System Bundle. If not set, the framework must provide a
              reasonable default for the current VM.</para></entry>
            </row>

            <row>
              <entry><para><code>org.osgi.framework.system.«</code></para><para><code> packages.extra</code></para></entry>

              <entry><para>Packages specified in this property are added to
              the <code>org.osgi.framework.system.packages</code> property and
              therefore have the same syntax. This allows the configurator to
              only define the additional packages and leave the standard VM
              packages to be defined by the framework. For
              example:</para><programlisting>org.osgi.framework.system.packages.extra=«
   org.acme.foo; version=1.2, org.acme.foo.impl</programlisting></entry>
            </row>

            <row>
              <entry><para><code>org.osgi.framework.trust.«</code></para><para><code> repositories</code></para></entry>

              <entry><para>This property is used to configure trust
              repositories for the framework. The value is path of files.The
              file paths are separated by the <code>pathSeparator</code>
              defined in the <code>File</code> class. Each file path should
              point to a key store. The Framework must support the JKS type
              but can support other key store types. The framework will use
              the key stores as trust repositories to authenticate
              certificates of trusted signers. The key stores must only be
              used as read-only trust repositories to access public keys. The
              keystore must not have a password. For
              example:</para><programlisting>org.osgi.framework.trust.repositories = «
   /var/trust/keystore.jks:~/.cert/certs.jks</programlisting></entry>
            </row>

            <row>
              <entry><para><code>org.osgi.framework.«</code></para><para><code> windowsystem</code></para></entry>

              <entry><para>Provide the name of the current window system. This
              can be used by the native code clause, <xref
              linkend="framework.module.nativecodealgorithm"/>. If not set,
              the framework should provide a value that depends on the current
              environment.</para></entry>
            </row>
          </tbody>
        </tgroup>
      </table>

      <table xml:id="framework.module.processor-names">
        <title>Processor Names</title>

        <tgroup cols="3">
          <colspec colnum="1" colwidth="2*"/>

          <colspec colnum="2" colwidth="3*"/>

<<<<<<< HEAD
          <colspec colnum="3" colwidth="3*"/>

          <thead>
            <row>
              <entry>Name</entry>

              <entry>Aliases</entry>

              <entry>Description</entry>
            </row>
          </thead>

          <tbody>
            <row>
              <entry><code>68k</code></entry>
=======
      <itemizedlist>
        <listitem>
          <para><code>init</code> - If the framework object is not active,
          then this method moves the framework object into the
          <code>STARTING</code> state.</para>
        </listitem>

        <listitem>
          <para><code>start</code> - Ensure that the framework is in the
          <code>ACTIVE</code> state. This method can be called only on the
          framework because there are no bundles running yet.</para>
        </listitem>

        <listitem>
          <para><code>update</code> - Stop the framework. This returns the
          Framework event <xref
          linkend="org.osgi.framework.FrameworkEvent.STOPPED_UPDATE"
          xrefstyle="hyperlink"/> or <xref
          linkend="org.osgi.framework.FrameworkEvent.STOPPED_BOOTCLASSPATH_MODIFIED"
          xrefstyle="hyperlink"/> to the <code>waitForStop</code> method and
          then restarts the framework to its previous state. The launcher
          should then take the appropriate action and then call the
          <code>waitForStop</code> method again or reboot the VM. The
          <code>update</code> method can be called on the framework or on the
          system bundle. If the framework is not active, this has no
          effect.</para>
        </listitem>

        <listitem>
          <para><code>stop</code> - Move the framework into the
          <code>RESOLVED</code> state via the <code>STOPPING</code> state.
          This will return a Framework <xref
          linkend="org.osgi.framework.FrameworkEvent.STOPPED"
          xrefstyle="hyperlink"/> event from the <code>waitForStop</code>
          method. The Framework's Bundle Context is no longer valid. The
          framework must be initialized again to get a new, valid Bundle
          Context. The <code>stop</code> method can be called on the framework
          or on the system bundle.</para>
        </listitem>

        <listitem>
          <para><code>uninstall</code> - Must not be called, will throw an
          Exception when called.</para>
        </listitem>
      </itemizedlist>
>>>>>>> d1fc5d72

              <entry/>

              <entry>Motorola 68000</entry>
            </row>

            <row>
              <entry><code>ARM</code></entry>

              <entry/>

              <entry><para><emphasis>Intel Strong ARM. Deprecated because it
              does not specify the endianness. See the following two
              rows.</emphasis></para></entry>
            </row>

            <row>
              <entry><code>arm_le</code></entry>

              <entry/>

              <entry>Intel Strong ARM Little Endian mode</entry>
            </row>

            <row>
              <entry><code>arm_be</code></entry>

              <entry/>

              <entry>Intel String ARM Big Endian mode</entry>
            </row>

            <row>
              <entry><code>Alpha</code></entry>

              <entry/>

              <entry>Compaq (ex DEC)</entry>
            </row>

            <row>
              <entry><code>ia64n</code></entry>

              <entry/>

              <entry>Hewlett Packard 32 bit</entry>
            </row>

            <row>
              <entry><code>ia64w</code></entry>

              <entry/>

              <entry>Hewlett Packard 64 bit mode</entry>
            </row>

            <row>
              <entry><code>Ignite</code></entry>

              <entry><code>psc1k</code></entry>

              <entry>PTSC</entry>
            </row>

            <row>
              <entry><code>Mips</code></entry>

<<<<<<< HEAD
              <entry/>
=======
      <para>The OSGi Framework is running in a multi-threaded environment.
      After the framework is started, it will start bundles and these bundles
      will be activated. Activated bundles normally start background threads
      or react on events from other bundles. That is, after the
      <code>start</code> method returns, the framework has moved to the
      <code>ACTIVE</code> state and many bundles can be busy on different
      threads. At this point, the framework object can be stopped by the
      launcher through the framework object, or by a bundle through the System
      Bundle's <code>stop</code> method.</para>
>>>>>>> d1fc5d72

              <entry>SGI</entry>
            </row>

<<<<<<< HEAD
            <row>
              <entry><code>PArisc</code></entry>

              <entry/>

              <entry>Hewlett Packard</entry>
            </row>

            <row>
              <entry><code>PowerPC</code></entry>

              <entry><code>power ppc</code></entry>
=======
      <itemizedlist>
        <listitem>
          <para><xref linkend="org.osgi.framework.FrameworkEvent.STOPPED"
          xrefstyle="hyperlink"/> - This framework object has been shutdown.
          It can be restarted.</para>
        </listitem>

        <listitem>
          <para><xref
          linkend="org.osgi.framework.FrameworkEvent.STOPPED_UPDATE"
          xrefstyle="hyperlink"/> - This <code>Framework</code> object has
          been updated. The framework will begin to restart. The framework
          will return to its state before it was updated, either
          <code>ACTIVE</code> or <code>STARTING</code>.</para>
        </listitem>

        <listitem>
          <para><xref
          linkend="org.osgi.framework.FrameworkEvent.STOPPED_BOOTCLASSPATH_MODIFIED"
          xrefstyle="hyperlink"/> - This framework object has been stopped
          because a boot class path extension bundle has been installed or
          updated. The VM must be restarted in order for the changed boot
          class path to take affect.</para>
        </listitem>

        <listitem>
          <para><xref linkend="org.osgi.framework.FrameworkEvent.ERROR"
          xrefstyle="hyperlink"/> - The Framework encountered an error while
          shutting down or an error has occurred that forced the framework to
          shutdown.</para>
        </listitem>

        <listitem>
          <para><xref
          linkend="org.osgi.framework.FrameworkEvent.WAIT_TIMEDOUT"
          xrefstyle="hyperlink"/> - This method has timed out and returned
          before this Framework has stopped.</para>
        </listitem>
      </itemizedlist>
    </section>
>>>>>>> d1fc5d72

              <entry>Motorola/IBM Power PC</entry>
            </row>

            <row>
              <entry><code>Sh4</code></entry>

              <entry/>

              <entry>Hitachi</entry>
            </row>

            <row>
              <entry><code>Sparc</code></entry>

              <entry/>

              <entry>Sun Microsystems</entry>
            </row>

            <row>
              <entry><code>Sparcv9</code></entry>

              <entry/>

              <entry>Sun Microsystems</entry>
            </row>

            <row>
              <entry><code>S390</code></entry>

              <entry/>

              <entry>IBM Mainframe 31 bit</entry>
            </row>

            <row>
              <entry><code>S390x</code></entry>

              <entry/>

              <entry>IBM Mainframe 64-bit</entry>
            </row>

            <row>
              <entry><code>V850E</code></entry>

              <entry/>

              <entry>NEC V850E</entry>
            </row>

            <row>
              <entry><code>x86</code></entry>

              <entry><code>pentium i386 i486 i586 i686</code></entry>

              <entry>Intel &amp; AMD 32 bit</entry>
            </row>

            <row>
              <entry><code>x86-64</code></entry>

<<<<<<< HEAD
              <entry><code>amd64 em64t x86_64</code></entry>

              <entry>AMD/Intel 64 bit x86 architecture</entry>
            </row>
          </tbody>
        </tgroup>
      </table>

      <table xml:id="framework.module.os-names">
        <title>Operating System Names</title>

        <tgroup cols="3">
          <colspec colnum="1" colwidth="2*"/>
=======
    <para>Upon the activation of a bundle, it receives a Bundle Context. The
    Bundle Context interface's methods can roughly be divided in the following
    categories:</para>

    <itemizedlist>
      <listitem>
        <para><emphasis>Information</emphasis> - Access to information about
        the rest of the Framework.</para>
      </listitem>

      <listitem>
        <para><emphasis>Life Cycle</emphasis> - The possibility to install
        other bundles.</para>
      </listitem>

      <listitem>
        <para><emphasis>Service Registry</emphasis> - The service registry is
        discussed in <xref linkend="framework.service"/>.</para>
      </listitem>
    </itemizedlist>
  </section>
>>>>>>> d1fc5d72

          <colspec colnum="2" colwidth="3*"/>

<<<<<<< HEAD
          <colspec colnum="3" colwidth="3*"/>
=======
    <para>For each bundle installed in the OSGi framework, there is an
    associated <xref linkend="org.osgi.framework.Bundle"
    xrefstyle="hyperlink"/> object. The <code>Bundle</code> object for a
    bundle can be used to manage the bundle's life cycle. This is usually done
    with a Management Agent, which is also a Bundle.</para>
>>>>>>> d1fc5d72

          <thead>
            <row>
              <entry>Name</entry>

              <entry>Aliases</entry>

<<<<<<< HEAD
              <entry>Description</entry>
            </row>
          </thead>

          <tbody>
            <row>
              <entry><code>AIX</code></entry>

              <entry/>
=======
      <itemizedlist>
        <listitem>
          <para><emphasis>Bundle identifier</emphasis> - A <code>long</code>
          that is a Framework assigned unique identifier for the full lifetime
          of a bundle, even if it is updated or the Framework is restarted.
          Its purpose is to distinguish bundles in a Framework. Bundle
          identifiers are assigned in ascending order to bundles when they are
          installed. The method <code>getBundleId()</code> returns a bundle's
          identifier.</para>
        </listitem>

        <listitem>
          <para><emphasis>Bundle location</emphasis> - A name assigned by the
          management agent (Operator) to a bundle during the installation.
          This string is normally interpreted as a URL to the JAR file but
          this is not mandatory. Within a particular Framework, a location
          must be unique. A location string uniquely identifies a bundle and
          must not change when a bundle is updated. The
          <code>getLocation()</code> method retrieves the location of a
          bundle.</para>
        </listitem>

        <listitem>
          <para><emphasis>Bundle Symbolic Name and Bundle Version</emphasis> -
          A name and version assigned by the developer. The combination of
          Bundle Version and Bundle Symbolic Name is a globally unique
          identifier for a bundle. The <code>getSymbolicName()</code> method
          returns the assigned bundle name. The Bundle
          <code>getVersion()</code> method returns the version. Though the
          pair is unique, it is possible to install the same bundle multiple
          times if the <code>org.osgi.framework.bsnversion</code> framework
          launching property is set to <code>managed</code> or
          <code>multiple</code>, see also <xref
          linkend="framework.bundlehooks.collisionhook"/>.</para>
        </listitem>
      </itemizedlist>
    </section>
>>>>>>> d1fc5d72

              <entry><para>IBM</para></entry>
            </row>

            <row>
              <entry><code>DigitalUnix</code></entry>

<<<<<<< HEAD
              <entry/>

              <entry><para>Compaq</para></entry>
            </row>

            <row>
              <entry><code>Embos</code></entry>

              <entry/>

              <entry><para>Segger Embedded Software Solutions</para></entry>
            </row>

            <row>
              <entry><code>Epoc32</code></entry>
=======
      <itemizedlist>
        <listitem>
          <para><xref linkend="org.osgi.framework.Bundle.INSTALLED"
          xrefstyle="hyperlink"/> - The bundle has been successfully
          installed.</para>
        </listitem>

        <listitem>
          <para><xref linkend="org.osgi.framework.Bundle.RESOLVED"
          xrefstyle="hyperlink"/> - All Java classes that the bundle needs are
          available. This state indicates that the bundle is either ready to
          be started or has stopped.</para>
        </listitem>

        <listitem>
          <para><xref linkend="org.osgi.framework.Bundle.STARTING"
          xrefstyle="hyperlink"/> - The bundle is being started, the
          <code>BundleActivator.start</code> method will be called, and this
          method has not yet returned. When the bundle has a lazy activation
          policy, the bundle will remain in the <code>STARTING</code> state
          until the bundle is activated. See <xref linkend="i3270439"/> for
          more information.</para>
        </listitem>

        <listitem>
          <para><xref linkend="org.osgi.framework.Bundle.ACTIVE"
          xrefstyle="hyperlink"/> - The bundle has been successfully activated
          and is running; its Bundle Activator <code>start</code> method has
          been called and returned.</para>
        </listitem>

        <listitem>
          <para><xref linkend="org.osgi.framework.Bundle.STOPPING"
          xrefstyle="hyperlink"/> - The bundle is being stopped. The
          <code>BundleActivator.stop</code> method has been called but the
          <code>stop</code> method has not yet returned.</para>
        </listitem>

        <listitem>
          <para><xref linkend="org.osgi.framework.Bundle.UNINSTALLED"
          xrefstyle="hyperlink"/> - The bundle has been uninstalled. It cannot
          move into another state.</para>
        </listitem>
      </itemizedlist>
>>>>>>> d1fc5d72

              <entry><code>SymbianOS</code></entry>

              <entry><para>Symbian OS</para></entry>
            </row>

            <row>
              <entry><code>FreeBSD</code></entry>

<<<<<<< HEAD
              <entry/>
=======
      <para>The <code>Bundle</code> interface defines a
      <code>getState()</code> method for returning a bundle's state.</para>
>>>>>>> d1fc5d72

              <entry><para>Free BSD</para></entry>
            </row>

            <row>
              <entry><code>HPUX</code></entry>

              <entry><code>hp-ux</code></entry>

              <entry><para>Hewlett Packard</para></entry>
            </row>

            <row>
              <entry><code>IRIX</code></entry>

<<<<<<< HEAD
              <entry/>

              <entry><para>Silicon Graphics</para></entry>
            </row>
=======
      <itemizedlist>
        <listitem>
          <para><code><xref
          linkend="org.osgi.framework.BundleContext.installBundle-String-"
          xrefstyle="hyperlink"/></code> - Installs a bundle from the
          specified location string (which should be a URL).</para>
        </listitem>

        <listitem>
          <para><code><xref
          linkend="org.osgi.framework.BundleContext.installBundle-String-InputStream-"
          xrefstyle="hyperlink"/></code> - Installs a bundle from the
          specified <code>InputStream</code> object.</para>
        </listitem>
      </itemizedlist>
>>>>>>> d1fc5d72

            <row>
              <entry><code>Linux</code></entry>

              <entry/>

              <entry><para>Open source</para></entry>
            </row>

            <row>
              <entry><code>MacOS</code></entry>

              <entry><code>"Mac OS"</code></entry>

<<<<<<< HEAD
              <entry><para>Apple</para></entry>
            </row>

            <row>
              <entry><code>MacOSX</code></entry>
=======
      <itemizedlist>
        <listitem>
          <para><emphasis>Persistent</emphasis> - The bundle must remain
          installed across Framework and Java VM invocations until it is
          explicitly uninstalled.</para>
        </listitem>

        <listitem>
          <para><emphasis>Atomic</emphasis> - The install method must
          completely install the bundle or, if the installation fails, the
          OSGi framework must be left in the same state as it was in before
          the method was called.</para>
        </listitem>
      </itemizedlist>
>>>>>>> d1fc5d72

              <entry><code>"Mac OS X"</code></entry>

              <entry><para>Apple</para></entry>
            </row>

            <row>
              <entry><code>NetBSD</code></entry>

              <entry/>

              <entry><para>Open source</para></entry>
            </row>

            <row>
              <entry><code>Netware</code></entry>

              <entry/>

<<<<<<< HEAD
              <entry><para>Novell</para></entry>
            </row>
=======
        <listitem>
          <para>If the optional Start Level API is used, then the bundle's
          start level is met.</para>
        </listitem>
      </itemizedlist>
>>>>>>> d1fc5d72

            <row>
              <entry><code>OpenBSD</code></entry>

<<<<<<< HEAD
              <entry/>

              <entry><para>Open source</para></entry>
            </row>

            <row>
              <entry><code>OS2</code></entry>
=======
      <itemizedlist>
        <listitem>
          <para><emphasis>Stopped</emphasis> - The bundle should not be
          started.</para>
        </listitem>

        <listitem>
          <para><emphasis>Started with eager activation</emphasis> - The
          bundle must be started once it is ready and it must then be eagerly
          activated.</para>
        </listitem>

        <listitem>
          <para><emphasis>Started with declared activation</emphasis> - The
          bundle must be started once it is ready and it must then be
          activated according to its declared activation policy. See <xref
          linkend="i3270439"/>.</para>
        </listitem>
      </itemizedlist>
>>>>>>> d1fc5d72

              <entry><code>OS/2</code></entry>

<<<<<<< HEAD
              <entry><para>IBM</para></entry>
            </row>

            <row>
              <entry><code>QNX</code></entry>

              <entry><code>procnto</code></entry>

              <entry><para>QNX</para></entry>
            </row>

            <row>
              <entry><code>Solaris</code></entry>
=======
      <itemizedlist>
        <listitem>
          <para><code>0</code> - Start the bundle with eager activation and
          set the autostart setting to <emphasis>Started with eager
          activation</emphasis>. If the bundle was already started with the
          lazy activation policy and is awaiting activation, then it must be
          activated immediately.</para>
        </listitem>

        <listitem>
          <para><code><xref
          linkend="org.osgi.framework.Bundle.START_TRANSIENT"
          xrefstyle="hyperlink"/></code> - Identical to 0 in behavior,
          however, the autostart setting must <emphasis>not</emphasis> be
          altered. If the bundle can not be started, for example, the bundle
          is not ready, then a Bundle Exception must be thrown.</para>
        </listitem>

        <listitem>
          <para><code><xref
          linkend="org.osgi.framework.Bundle.START_ACTIVATION_POLICY"
          xrefstyle="hyperlink"/></code> - Start the bundle using the
          activation policy declared in the manifest's Bundle-ActivationPolicy
          header and set the autostart setting to <emphasis>Started with
          declared activation</emphasis>.</para>
        </listitem>

        <listitem>
          <para><code>START_ACTIVATION_POLICY | START_TRANSIENT</code> - Start
          the bundle with the bundle's declared activation policy but do not
          alter the autostart setting.</para>
        </listitem>
      </itemizedlist>

      <para>The Framework must attempt to resolve the bundle, if not already
      resolved, when trying to start the bundle. If the bundle fails to
      resolve, the start method must throw a <code>BundleException</code>. In
      this case, the bundle's autostart setting must still be set unless
      <code>START_TRANSIENT</code> is used.</para>
>>>>>>> d1fc5d72

              <entry/>

              <entry><para>Sun (almost an alias of SunOS)</para></entry>
            </row>

            <row>
              <entry><code>SunOS</code></entry>

              <entry/>

              <entry><para>Sun Microsystems</para></entry>
            </row>

<<<<<<< HEAD
            <row>
              <entry><code>VxWorks</code></entry>
=======
      <para>To inform the OSGi environment of the fully qualified class name
      serving as its Bundle Activator, a bundle developer must declare a
      Bundle-Activator manifest header in the bundle's manifest file. The
      Framework must instantiate a new object of this class and cast it to a
      <code>BundleActivator</code> instance. It must then call the
      <code>BundleActivator.start</code> method to start the bundle.</para>
>>>>>>> d1fc5d72

              <entry/>

              <entry><para>WindRiver Systems</para></entry>
            </row>

            <row>
              <entry><code>Windows95</code></entry>

              <entry><code>Win95</code> <code>"Windows 95"</code>
              <code>Win32</code></entry>

              <entry><para>Microsoft Windows 95 </para></entry>
            </row>

<<<<<<< HEAD
            <row>
              <entry><code>Windows98</code></entry>

              <entry><code>Win98</code> <code>"Windows 98"</code>
              <code>Win32</code></entry>
=======
      <itemizedlist>
        <listitem>
          <para><code><xref
          linkend="org.osgi.framework.BundleActivator.start-BundleContext-"
          xrefstyle="hyperlink"/></code> - This method can allocate resources
          that a bundle needs, start threads, register services, and more. If
          this method does not register any services, the bundle can register
          services it needs later: for example, in a callback or an external
          event, as long as it is in the <code>ACTIVE</code> state. If the
          <code>start(BundleContext)</code> method throws an exception, the
          Framework must mark the bundle as stopped and send out
          <code>STOPPING</code> and <code>STOPPED</code> events but it must
          not call the Bundle Activator <code>stop(BundleContext)</code>
          method. The start method must therefore be careful to clean up any
          resources it creates in the start method when it throws an
          exception.</para>
        </listitem>

        <listitem>
          <para><code><xref
          linkend="org.osgi.framework.BundleActivator.stop-BundleContext-"
          xrefstyle="hyperlink"/></code> - This method must undo all the
          actions of the <code>BundleActivator.start(BundleContext)</code>
          method. However, it is unnecessary to unregister services or
          Framework listeners, because they must be cleaned up by the
          Framework anyway. This method is only called when the bundle has
          reached the <code>ACTIVE</code> state. That is, when the start
          method has thrown exception, the <code>stop</code> method is never
          called for the same instance.</para>
        </listitem>
      </itemizedlist>
>>>>>>> d1fc5d72

              <entry><para>Microsoft Windows 98</para></entry>
            </row>

            <row>
              <entry><code>WindowsNT</code></entry>

              <entry><code>WinNT</code> <code>"Windows NT"</code>
              <code>Win32</code></entry>

              <entry><para>Microsoft Windows NT</para></entry>
            </row>

<<<<<<< HEAD
            <row>
              <entry><code>WindowsCE</code></entry>
=======
        <programlisting>Bundle-ActivationPolicy ::= policy ( ';' directive)*
policy ::= 'lazy'</programlisting>
>>>>>>> d1fc5d72

              <entry><code>WinCE</code> <code>"Windows CE"</code></entry>

              <entry><para>Microsoft Windows CE</para></entry>
            </row>

            <row>
              <entry><code>Windows2000</code></entry>

              <entry><code>Win2000</code> <code>"Windows 2000"</code>
              <code>Win32</code></entry>

              <entry><para>Microsoft Windows 2000</para></entry>
            </row>

            <row>
              <entry><code>Windows2003</code></entry>

              <entry><code>Win2003</code> <code>"Windows 2003"</code>
              <code>Win32</code> <code>"Windows Server 2003"</code></entry>

              <entry><para>Microsoft Windows 2003</para></entry>
            </row>

            <row>
              <entry><code>WindowsXP</code></entry>

              <entry><code>WinXP</code> <code>"Windows XP"</code>
              <code>Win32</code></entry>

              <entry><para>Microsoft Windows XP</para></entry>
            </row>

            <row>
              <entry><code>WindowsVista</code></entry>

              <entry><code>WinVista</code> <code>"Windows Vista"</code>
              <code>Win32</code></entry>

              <entry><para>Microsoft Windows Vista</para></entry>
            </row>

            <row>
              <entry><code>Windows7</code></entry>

              <entry><code>"Windows 7"</code> <code>Win32</code></entry>

              <entry><para>Microsoft Windows 7</para></entry>
            </row>

<<<<<<< HEAD
            <row>
              <entry><code>WindowsServer2008</code></entry>

              <entry><code>"Windows Server 2008"</code></entry>
=======
        <itemizedlist>
          <listitem>
            <para><code>include</code> - A list of package names that must
            trigger the activation when a class is loaded from any of these
            packages. The default is all package names present in the
            bundle.</para>
          </listitem>

          <listitem>
            <para><code>exclude</code> - A list of package names that must not
            trigger the activation of the bundle when a class is loaded from
            any of these packages. The default is no package names.</para>
          </listitem>
        </itemizedlist>
>>>>>>> d1fc5d72

              <entry><para>Microsoft Windows Server 2008</para></entry>
            </row>
          </tbody>
        </tgroup>
      </table>

      <para>The properties in the following table are the fixed properties of
      the framework. The values of these properties are established by the
      framework implementation and added to the launching properties. If these
      properties are set in the configuration properies, the framework must
      ignore them.</para>

      <table xml:id="framework.lifecycle-fixed.property.names">
        <title>Fixed Framework Launching Properties</title>

        <tgroup cols="2">
          <colspec colname="col1" colnum="1" colwidth="1*"/>

          <colspec colname="col2" colnum="2" colwidth="2*"/>

          <thead>
            <row>
              <entry>Property name</entry>

              <entry>Description</entry>
            </row>
          </thead>

          <tbody>
            <row>
              <entry><code>org.osgi.framework.version</code></entry>

<<<<<<< HEAD
              <entry><para>The specification version number implemented by the
              Framework implementation. <code><xref
              endterm="org.osgi.framework-version"
              linkend="org.osgi.framework"/></code> is the specification
              version number for this specification.</para></entry>
            </row>

            <row>
              <entry><code>org.osgi.framework.vendor</code></entry>

              <entry><para>The vendor of the Framework implementation.
              </para></entry>
            </row>
=======
      <para>The <code>Bundle</code> interface defines the
      <code>stop(int)</code> method for stopping a bundle. This calls the stop
      method when the bundle is in the <code>ACTIVE</code> state and sets the
      bundle's state to <code>RESOLVED</code>. The <code>stop(int)</code>
      takes an integer option. The following value has been defined for this
      option:</para>

      <itemizedlist>
        <listitem>
          <para><code>0</code> - If the bundle was activated, then deactivate
          the bundle and sets the autostart setting for this bundle to
          <emphasis>Stopped</emphasis>.</para>
        </listitem>

        <listitem>
          <para><code><xref linkend="org.osgi.framework.Bundle.STOP_TRANSIENT"
          xrefstyle="hyperlink"/></code> - If the bundle was activated, then
          deactivate the bundle. Does not alter the autostart setting for this
          bundle.</para>
        </listitem>
      </itemizedlist>
>>>>>>> d1fc5d72

            <row>
              <entry><code>org.osgi.framework.uuid</code></entry>

              <entry><para>Unique id for the framework instance, see <xref
              linkend="i3324345"/>.</para></entry>
            </row>

            <row>
              <entry><para><code>org.osgi.supports.«</code></para><para><code> framework.extension</code></para></entry>

              <entry><para>Support for framework extensions is mandatory, must
              therefore be set to <code>true</code>, see <xref
              linkend="framework.module.extensionbundles"/>.</para></entry>
            </row>

            <row>
              <entry><para><code>org.osgi.supports.«</code></para><para><code> bootclasspath.extension</code></para></entry>

<<<<<<< HEAD
              <entry><para>Must be set to <code>true</code> or
              <code>false</code>, see <xref
              linkend="framework.module.requiringbundles"/>.</para></entry>
            </row>
=======
      <para>If the stopping bundle had registered any services or Framework
      listeners during its lifetime, then the Framework must automatically
      unregister all registered services and Framework listeners when the
      bundle is stopped. It is therefore unnecessary from the Framework's
      point of view to unregister any services or Framework listeners in the
      <code>stop</code> method.</para>
>>>>>>> d1fc5d72

            <row>
              <entry><para><code>org.osgi.supports.«</code></para><para><code> framework.fragment</code></para></entry>

              <entry><para>Support for fragment bundles is mandatory, must
              therefore be set to <code>true</code>, see <xref
              linkend="framework.module.fragmentbundles"/>.</para></entry>
            </row>

            <row>
              <entry><para><code>org.osgi.supports.«</code></para><para><code> framework.requirebundle</code></para></entry>

              <entry><para>Support for Require Bundle is mandatory, must
              therefore be set to <code>true</code>, see <xref
              linkend="framework.module.requiringbundles"/>.</para></entry>
            </row>
          </tbody>
        </tgroup>
      </table>

      <para>All launching properties are available through the <xref
      linkend="org.osgi.framework.BundleContext.getProperty-String-"
      xrefstyle="hyperlink"/> method. See <xref linkend="i2068690"/>.</para>
    </section>

    <section>
      <title>Life Cycle of a Framework</title>

      <para>Once the frameworks is created, it must be in the
      <code>INSTALLED</code> state. In this state, the framework is not active
      and there is no valid Bundle Context. From this point on, the framework
      object can go through its life cycle with the following methods.</para>

      <itemizedlist>
        <listitem>
<<<<<<< HEAD
          <para><code>init</code> – If the framework object is not active,
          then this method moves the framework object into the
          <code>STARTING</code> state.</para>
        </listitem>

        <listitem>
          <para><code>start</code> – Ensure that the framework is in the
          <code>ACTIVE</code> state. This method can be called only on the
          framework because there are no bundles running yet.</para>
=======
          <para><code><xref linkend="org.osgi.framework.Bundle.update--"
          xrefstyle="hyperlink"/></code> - This method updates a
          bundle.</para>
        </listitem>

        <listitem>
          <para><xref linkend="org.osgi.framework.Bundle.update-InputStream-"
          xrefstyle="hyperlink"/> - This method updates a bundle from the
          specified <code>InputStream</code> object.</para>
>>>>>>> d1fc5d72
        </listitem>

<<<<<<< HEAD
        <listitem>
          <para><code>update</code> – Stop the framework. This returns the
          Framework event <xref
          linkend="org.osgi.framework.FrameworkEvent.STOPPED_UPDATE"
          xrefstyle="hyperlink"/> or <xref
          linkend="org.osgi.framework.FrameworkEvent.STOPPED_BOOTCLASSPATH_MODIFIED"
          xrefstyle="hyperlink"/> to the <code>waitForStop</code> method and
          then restarts the framework to its previous state. The launcher
          should then take the appropriate action and then call the
          <code>waitForStop</code> method again or reboot the VM. The
          <code>update</code> method can be called on the framework or on the
          system bundle. If the framework is not active, this has no
          effect.</para>
        </listitem>
=======
      <para>The update process supports migration from one version of a bundle
      to a newer version of the same bundle. The exports of an updated bundle
      must be immediately available to the Framework. If none of the old
      exports are used, then the old exports must be removed. Otherwise, all
      old exports must remain available for existing bundles and future
      resolves until the bundle is refreshed, see <xref
      linkend="framework.wiring.refreshing"/>, or the Framework is
      restarted.</para>

      <para>After the update operation is complete, the framework must attempt
      to move the bundle to the same state as it was before the operation
      taking the activation policy into account, without changing the
      autostart setting. This is described in more detail in <xref
      linkend="i3285256"/>.</para>

      <para>An updater of a bundle must have
      <code>AdminPermission[&lt;bundle&gt;,LIFECYCLE]</code> for both the
      installed bundle as well as the new bundle. The parameters of
      <code>AdminPermission</code> are explained in <code><xref
      linkend="framework.lifecycle.adminpermission"/></code>.</para>
    </section>

    <section>
      <title>Uninstalling Bundles</title>

      <para>The <code>Bundle</code> interface defines the
      <code>uninstall()</code> method for uninstalling a bundle from the
      Framework. This method causes the Framework to notify other bundles that
      the bundle is being uninstalled, and sets the bundle's state to
      <code>UNINSTALLED</code>. To whatever extent possible, the Framework
      must remove any resources related to the bundle. This method must always
      uninstall the bundle from the persistent storage of the
      Framework.</para>

      <para>Once this method returns, the state of the OSGi framework must be
      the same as if the bundle had never been installed, unless:</para>
>>>>>>> d1fc5d72

        <listitem>
          <para><code>stop</code> – Move the framework into the
          <code>RESOLVED</code> state via the <code>STOPPING</code> state.
          This will return a Framework <xref
          linkend="org.osgi.framework.FrameworkEvent.STOPPED"
          xrefstyle="hyperlink"/> event from the <code>waitForStop</code>
          method. The Framework's Bundle Context is no longer valid. The
          framework must be initialized again to get a new, valid Bundle
          Context. The <code>stop</code> method can be called on the framework
          or on the system bundle.</para>
        </listitem>

        <listitem>
          <para><code>uninstall</code> – Must not be called, will throw an
          Exception when called.</para>
        </listitem>
      </itemizedlist>

      <para><xref linkend="i3309036"
      xrefstyle="template:Figure %n on page %p"/> shows how the previous
      methods traverse the state diagram.</para>

      <figure xml:id="i3309036">
        <title>State diagram Framework</title>

        <mediaobject>
          <imageobject>
            <imagedata align="center" contentdepth="2.861in"
                       contentwidth="7.125in" fileref="framework-states.svg"/>
          </imageobject>
        </mediaobject>
      </figure>
    </section>

    <section>
      <title>Initializing the Framework</title>

      <para>Before the framework can be used, it must be
      <emphasis>initialized</emphasis>. Initialization is caused by the
      <code>init</code> method or implicitly the <code>start</code> method. An
      initialized framework is operational, but none of its bundles are
      active. This is reflected in the <code>STARTING</code> state. As long as
      the framework is in this state, new bundles can be installed without any
      installed code interfering. Existing bundles must all be in the
      <code>INSTALLED</code> state. In this state, the framework will run at
      start level 0.</para>

      <para>A framework object can be initialized multiple times. After
      initialization:</para>

      <itemizedlist>
        <listitem>
<<<<<<< HEAD
          <para>Event handling is enabled,</para>
        </listitem>

        <listitem>
          <para>The security manager is configured,</para>
        </listitem>
=======
          <para><code><xref linkend="org.osgi.framework.Bundle.getHeaders--"
          xrefstyle="hyperlink"/></code> - Returns a <code>Dictionary</code>
          object that contains the bundle's manifest headers and values as
          key/value pairs. The values returned are localized according to the
          default locale returned by
          <code>java.util.Locale.getDefault</code>.</para>
        </listitem>

        <listitem>
          <para><code><xref
          linkend="org.osgi.framework.Bundle.getHeaders-String-"
          xrefstyle="hyperlink"/></code> - Returns a <code>Dictionary</code>
          object that contains the bundle's manifest headers and values as
          key/value pairs. The returned values are localized using the
          specified locale. The locale may take the following values:</para>

          <itemizedlist>
            <listitem>
              <para><code>null</code> - The default locale returned by
              <code>java.util.Locale.getDefault</code> is used. This makes
              this method identical to the <code>getHeaders()</code>
              method.</para>
            </listitem>

            <listitem>
              <para><emphasis>Empty string</emphasis> - The dictionary will
              contain the raw (unlocalized) manifest headers including any
              leading '%'.</para>
            </listitem>

            <listitem>
              <para><emphasis>A Specific Locale</emphasis> - The given locale
              is used to localize the manifest headers.</para>
            </listitem>
          </itemizedlist>
        </listitem>
      </itemizedlist>

      <para>Localization is performed according to the description in <xref
      linkend="framework.module.localization"/>. If no translation is found
      for a specific key, the <code>Dictionary</code> returned by
      <code>Bundle.getHeaders</code> will return the raw values as specified
      in the manifest header values without the leading '%' character.</para>

      <para>These methods require <code>AdminPermission[&lt;bundle&gt;,</code>
      <xref linkend="org.osgi.framework.AdminPermission.METADATA"
      xrefstyle="hyperlink"/>] because some of the manifest header information
      may be sensitive, such as the packages listed in the Export-Package
      header. Bundles always have permission to read their own headers.</para>

      <para>The <code>getHeaders</code> methods must continue to provide the
      manifest header information after the bundle enters the <xref
      linkend="org.osgi.framework.Bundle.UNINSTALLED" xrefstyle="hyperlink"/>
      state. After the bundle has been uninstalled, this method will only
      return manifest headers that are raw or localized for the default locale
      at the time the bundle was uninstalled.</para>

      <para>A framework implementation must use only the raw (unlocalized)
      manifest headers when processing manifest headers. Localizations must
      not influence the operations of the Framework.</para>
    </section>

    <section>
      <title>Loading Classes</title>

      <para>In certain cases, it is necessary to load classes as if they were
      loaded from inside the bundle. The <code><xref
      linkend="org.osgi.framework.Bundle.loadClass-String-"
      xrefstyle="hyperlink"/></code> method gives access to the bundle class
      loader. This method can be used to:</para>
>>>>>>> d1fc5d72

        <listitem>
          <para>Start level is set to 0,</para>
        </listitem>

        <listitem>
          <para>The framework object has a valid Bundle Context,</para>
        </listitem>

        <listitem>
          <para>Any installed bundle is in the <code>INSTALLED</code>
          state,</para>
        </listitem>

        <listitem>
<<<<<<< HEAD
          <para>Framework services are available,</para>
        </listitem>
=======
          <para><emphasis>Class Space</emphasis> - The
          <code>getResource(String)</code> and
          <code>getResources(String)</code> provide access to resources that
          is consistent with the class space as described in <xref
          linkend="framework.module.overallsearchorder"/>. Following the
          search order can make certain parts of the JAR files inaccessible.
          These methods require that the bundle is resolved. If the bundle is
          not resolved, the Framework must attempt to resolve it.</para>
>>>>>>> d1fc5d72

        <listitem>
          <para>The framework state is <code>STARTING</code></para>
        </listitem>

        <listitem>
<<<<<<< HEAD
          <para>Has a valid UUID</para>
        </listitem>

        <listitem>
          <para>The system bundle can adapt to any of its defined types</para>
=======
          <para><emphasis>JAR File</emphasis> - The
          <code>getEntry(String)</code> and <code>getEntryPaths(String)</code>
          methods provide access to the resources in the bundle's JAR file. No
          searching is involved, only the raw JAR file is taken into account.
          The purpose of these methods is to provide low-level access without
          requiring that the bundle is resolved.</para>
        </listitem>

        <listitem>
          <para><emphasis>Bundle Space</emphasis> - The
          <code>findEntries(String,String,boolean)</code> is an intermediate
          form. Useful when configuration or setup information is needed from
          another bundle. It considers Fragment bundles but it must never
          create a class loader. The method provides access to all directories
          in the associated JAR files.</para>
>>>>>>> d1fc5d72
        </listitem>
      </itemizedlist>
    </section>

    <section>
      <title>Starting the Framework</title>

      <para>After the framework has been initialized, it can be started with
      the <code>start</code> method. This <code>start</code> method must be
      called on the framework object. The start method moves the framework
      into the <code>ACTIVE</code> state. If the framework was not
      initialized, it must be initialized first.</para>

      <para>In the active state, all installed bundles previously recorded as
      being started must be started as described in the
      <code>Bundle.start</code> method. Any exceptions that occur during
      startup must be wrapped in a <code>BundleException</code> and then
      published as a Framework <code>ERROR</code> event. Bundles, and their
      different states, are discussed in <xref linkend="i2030856"/>. If the
      Framework implements the optional Start Level specification, this
      behavior can be different. See <xref linkend="framework.startlevel"/>.
      Any bundles that specify an activation policy must be treated according
      to their activation policy, see <xref linkend="i3270439"/>.</para>

      <para>After the system bundle enters the <code>ACTIVE</code> state, a
      Framework <code>STARTED</code> event is broadcast.</para>
    </section>

    <section>
      <title>Stopping a Framework</title>

      <para>Shutdown can be initiated by stopping the system bundle, covered
      in <xref linkend="i3070515"/> or calling the <code>stop</code> method on
      the framework object. When the framework is shut down, it first enters
      the <code>STOPPING</code> state. All <code>ACTIVE</code> bundles are
      stopped as described in the <code>Bundle.stop</code> method, except that
      their persistently recorded start state is kept unchanged. Any
      exceptions that occur during shutdown must be wrapped in a
      <code>BundleException</code> and then published as a Framework event of
      type <code>FrameworkEvent.ERROR</code>. If the Framework implements the
      optional Start Level specification, this behavior can be different. See
      <xref linkend="framework.startlevel"/>. During the shutdown, bundles
      with a lazy policy must not be activated even when classes are loaded
      from them and they are not yet activated.</para>

      <para>The framework then moves to start level 0, stops event handling
      and releases any resources (like threads, class loaders, etc.) it held.
      The framework then enters the <code>RESOLVED</code> state and destroys
      the Bundle Context. The last action is to notify any threads that are
      waiting in the <code>waitForStop</code> method. The Framework must be
      re-initialized if it needs to be used again.</para>

      <para>After a framework object is stopped and in the resolved state, it
      can be initialized and started again. Framework implementations must
      ensure that holding on to a framework object does not consume
      significant resources.</para>
    </section>

    <section>
      <title>Embedding a Framework</title>

      <para>The launcher is not running as an OSGi bundle, it is a plain Java
      application. However, often this launcher needs to communicate with the
      bundles inside the framework. The launcher can use the Bundle Context of
      the framework object to get and register services. However, it must
      ensure that there is class compatibility between its objects and objects
      from the bundle. A framework will not automatically share packages
      between the launcher code and the bundles. Packages must be explicitly
      exported from the parent class loader. The<code>
      org.osgi.framework.system.packages.extra</code> is specifically designed
      to hold any application packages that needs to be shared between the
      OSGi bundles and the application. Packages in that property are added to
      the system packages of the framework, which are packages exported by the
      system bundle from its parent loader. Care should be taken to ensure
      that all these system packages are visible to the class loader that
      loaded the framework.</para>

      <para>The OSGi Framework is running in a multi-threaded environment.
      After the framework is started, it will start bundles and these bundles
      will be activated. Activated bundles normally start background threads
      or react on events from other bundles. That is, after the
      <code>start</code> method returns, the framework has moved to the
      <code>ACTIVE</code> state and many bundles can be busy on different
      threads. At this point, the framework object can be stopped by the
      launcher through the framework object, or by a bundle through the System
      Bundle’s <code>stop</code> method.</para>

      <para>The <xref
      linkend="org.osgi.framework.launch.Framework.waitForStop-long-"
      xrefstyle="hyperlink"/> method on the framework object is included to
      handle any launcher cleanup that is required after the framework has
      completely stopped. It blocks until the framework has been completely
      shutdown. It returns one of the following Framework events to indicate
      the reason for stopping:</para>

      <itemizedlist>
        <listitem>
          <para><xref linkend="org.osgi.framework.FrameworkEvent.STOPPED"
          xrefstyle="hyperlink"/> – This framework object has been shutdown.
          It can be restarted.</para>
        </listitem>

        <listitem>
          <para><xref
          linkend="org.osgi.framework.FrameworkEvent.STOPPED_UPDATE"
          xrefstyle="hyperlink"/> – This <code>Framework</code> object has
          been updated. The framework will begin to restart. The framework
          will return to its state before it was updated, either
          <code>ACTIVE</code> or <code>STARTING</code>.</para>
        </listitem>

        <listitem>
          <para><xref
          linkend="org.osgi.framework.FrameworkEvent.STOPPED_BOOTCLASSPATH_MODIFIED"
          xrefstyle="hyperlink"/> – This framework object has been stopped
          because a boot class path extension bundle has been installed or
          updated. The VM must be restarted in order for the changed boot
          class path to take affect.</para>
        </listitem>

        <listitem>
          <para><xref linkend="org.osgi.framework.FrameworkEvent.ERROR"
          xrefstyle="hyperlink"/> – The Framework encountered an error while
          shutting down or an error has occurred that forced the framework to
          shutdown.</para>
        </listitem>

        <listitem>
          <para><xref
          linkend="org.osgi.framework.FrameworkEvent.WAIT_TIMEDOUT"
          xrefstyle="hyperlink"/> – This method has timed out and returned
          before this Framework has stopped.</para>
        </listitem>
      </itemizedlist>
    </section>

    <section xml:id="i3324345">
      <title>Framework UUID</title>

      <para>Each framework must have a unique identity every time before the
      framework is started. This identity is reflected in the framework
      property:</para>

      <programlisting>org.osgi.framework.uuid</programlisting>

      <para>The value of this property must reflect a string defined in <xref
      linkend="i3324333"/> with the <code>urn:uuid:</code> prefix. For
      example:</para>

      <programlisting>f81d4fae-7dec-11d0-a765-00a0c91e6bf6</programlisting>

      <para>The Java UUID class is capable of generating such a UUID. However,
      as long as the external representation is maintained frameworks are free
      to create a unique global id in another way.</para>

      <para>Setting this property in the configuration properties has no
      effect, the framework must override it.</para>
    </section>

    <section xml:id="i3321423">
      <title>Daemon Threads</title>

      <para>A Java VM will automatically exit when there are only daemon
      threads running. This can create the situation where the VM exits when
      the Framework uses only daemon threads and all threads created by
      bundles are also daemon threads. A Framework must therefore ensure that
      the VM does not exit when there are still active bundles. One way to
      achieve this, is to keep at least one non-daemon thread alive at all
      times.</para>
    </section>

    <section xml:id="i3309166">
      <title>Java Service Provider Configuration Support</title>

      <para>The Java Service Provider Configuration model, as described in
      <xref linkend="i3300085"/>, provides a way to obtain the name of the
      framework factory by reading a resource in the JAR. In this
      specification, it is assumed that the framework implementation is on the
      class path. The name is obtained by reading the content of the
      configuration resource with the path
      <code>META-INF/services/org.osgi.framework.launch.FrameworkFactory</code>.</para>

      <para>For example, if the <code>com.acme.osgi</code> framework has a
      factory class <code>com.acme.osgi.Factory</code>, then it should have
      the following resource:</para>

      <programlisting>META-INF/services/org.osgi.framework.launch.FrameworkFactory</programlisting>

      <para>And the contents should be:</para>

      <programlisting># ACME Impl. for OSGi framework
com.acme.osgi.Factory</programlisting>

      <para>In contrast with the <xref linkend="i3300085"/>, there must only
      be one class name listed in the resource. However, launchers should be
      aware that the class path could contain multiple resources with the same
      name.</para>

      <para>Java 6 has introduced the <code>java.util.ServiceLoader</code>
      class that simplifies creating objects through these types of factories.
      The following code assumes there is a framework implementation JAR on
      the class path:</para>

      <programlisting>ServiceLoader&lt;FrameworkFactory&gt; sl =
    ServiceLoader.load(FrameworkFactory.class);

Iterator&lt;FrameworkFactory&gt; it = sl.iterator();
if ( it.hasNext() ) {
    Framework fw = it.next().newFramework(null);
    ...
}</programlisting>
    </section>
  </section>

  <section>
    <title>Bundles</title>

    <para>A bundle represents a JAR file that is executed in an OSGi
    Framework. The class loading aspects of this concept were specified in the
    Module Layer. However, the Module Layer does not define how a bundle is
    installed, updated, and uninstalled. These life cycle operations are
    defined here.</para>

    <para>The installation of a bundle can only be performed by another bundle
    or through implementation specific means (for example as a command line
    parameter of the Framework implementation).</para>

    <para>A Bundle is started through its Bundle Activator. Its Bundle
    Activator is identified by the Bundle-Activator manifest header. The given
    class must implement the <code>BundleActivator</code> interface. This
    interface has a <code>start</code> and <code>stop</code> method that is
    used by the bundle programmer to register itself as listener and start any
    necessary threads. The <code>stop</code> method must clean up and stop any
    running threads.</para>

    <para>Upon the activation of a bundle, it receives a Bundle Context. The
    Bundle Context interface’s methods can roughly be divided in the following
    categories:</para>

    <itemizedlist>
      <listitem>
        <para><emphasis>Information</emphasis> – Access to information about
        the rest of the Framework.</para>
      </listitem>

      <listitem>
        <para><emphasis>Life Cycle</emphasis> – The possibility to install
        other bundles.</para>
      </listitem>

      <listitem>
        <para><emphasis>Service Registry</emphasis> – The service registry is
        discussed in <xref linkend="framework.service"/>.</para>
      </listitem>
    </itemizedlist>
  </section>

  <section xml:id="i2030856">
    <title>The Bundle Object</title>

    <para>For each bundle installed in the OSGi framework, there is an
    associated <xref linkend="org.osgi.framework.Bundle"
    xrefstyle="hyperlink"/> object. The <code>Bundle</code> object for a
    bundle can be used to manage the bundle’s life cycle. This is usually done
    with a Management Agent, which is also a Bundle.</para>

    <section xml:id="framework.lifecycle.bundleidentifiers">
      <title>Bundle Identifiers</title>

      <para>A bundle is identified by a number of names that vary in their
      scope:</para>

      <itemizedlist>
        <listitem>
          <para><emphasis>Bundle identifier</emphasis> – A <code>long</code>
          that is a Framework assigned unique identifier for the full lifetime
          of a bundle, even if it is updated or the Framework is restarted.
          Its purpose is to distinguish bundles in a Framework. Bundle
          identifiers are assigned in ascending order to bundles when they are
          installed. The method <code>getBundleId()</code> returns a bundle’s
          identifier.</para>
        </listitem>

        <listitem>
          <para><emphasis>Bundle location</emphasis> – A name assigned by the
          management agent (Operator) to a bundle during the installation.
          This string is normally interpreted as a URL to the JAR file but
          this is not mandatory. Within a particular Framework, a location
          must be unique. A location string uniquely identifies a bundle and
          must not change when a bundle is updated. The
          <code>getLocation()</code> method retrieves the location of a
          bundle.</para>
        </listitem>

        <listitem>
          <para><emphasis>Bundle Symbolic Name and Bundle Version</emphasis>–
          A name and version assigned by the developer. The combination of
          Bundle Version and Bundle Symbolic Name is a globally unique
          identifier for a bundle. The <code>getSymbolicName()</code> method
          returns the assigned bundle name. The Bundle
          <code>getVersion()</code> method returns the version. Though the
          pair is unique, it is possible to install the same bundle multiple
          times if the <code>org.osgi.framework.bsnversion</code> framework
          launching property is set to <code>managed</code> or
          <code>multiple</code>, see also <xref
          linkend="framework.bundlehooks.collisionhook"/>.</para>
        </listitem>
      </itemizedlist>
    </section>

    <section>
      <title>Bundle State</title>

      <para>A bundle can be in one of the following states:</para>

      <itemizedlist>
        <listitem>
          <para><phrase role="body"><xref
          linkend="org.osgi.framework.Bundle.INSTALLED"
          xrefstyle="hyperlink"/></phrase> – The bundle has been successfully
          installed.</para>
        </listitem>

        <listitem>
          <para><phrase role="body"><xref
          linkend="org.osgi.framework.Bundle.RESOLVED"
          xrefstyle="hyperlink"/></phrase> – All Java classes that the bundle
          needs are available. This state indicates that the bundle is either
          ready to be started or has stopped.</para>
        </listitem>

        <listitem>
          <para><phrase role="body"><xref
          linkend="org.osgi.framework.Bundle.STARTING"
          xrefstyle="hyperlink"/></phrase> – The bundle is being started, the
          <code>BundleActivator.start</code> method will be called, and this
          method has not yet returned. When the bundle has a lazy activation
          policy, the bundle will remain in the <code>STARTING</code> state
          until the bundle is activated. <phrase role="body">See <xref
          linkend="i3270439"/> for more information.</phrase></para>
        </listitem>

        <listitem>
          <para><phrase role="body"><xref
          linkend="org.osgi.framework.Bundle.ACTIVE"
          xrefstyle="hyperlink"/></phrase> – The bundle has been successfully
          activated and is running; its Bundle Activator <code>start</code>
          method has been called and returned.</para>
        </listitem>

        <listitem>
          <para><phrase role="body"><xref
          linkend="org.osgi.framework.Bundle.STOPPING"
          xrefstyle="hyperlink"/></phrase> – The bundle is being stopped. The
          <code>BundleActivator.stop</code> method has been called but the
          <code>stop</code> method has not yet returned.</para>
        </listitem>

<<<<<<< HEAD
        <listitem>
          <para><phrase role="body"><xref
          linkend="org.osgi.framework.Bundle.UNINSTALLED"
          xrefstyle="hyperlink"/></phrase> – The bundle has been uninstalled.
          It cannot move into another state.</para>
        </listitem>
      </itemizedlist>
=======
      <para>The <code>Bundle</code> interface defines a method for returning
      information pertaining to a bundle's permissions:
      <code>hasPermission(Object)</code>. This method returns
      <code>true</code> if the bundle's Protection Domain has the specified
      permission, and <code>false</code> if it does not, or if the object
      specified by the argument is not an instance of
      <code>java.security.Permission</code>. Fragments also have their own
      Protection Domain.</para>
>>>>>>> d1fc5d72

      <figure xml:id="i3320885">
        <title>State diagram Bundle</title>

        <mediaobject>
          <imageobject>
            <imagedata align="center" contentdepth="2.017in"
                       contentwidth="7.125in" fileref="bundle-states.svg"/>
          </imageobject>
        </mediaobject>
      </figure>

<<<<<<< HEAD
      <para>When a bundle is installed, it is stored in the persistent storage
      of the Framework and remains there until it is explicitly uninstalled.
      Whether a bundle has been started or stopped must be recorded in the
      persistent storage of the Framework. A bundle that has been persistently
      recorded as started must be started whenever the Framework starts until
      the bundle is explicitly stopped. The Start Level API influences the
      actual starting and stopping of bundles. See <xref
      linkend="framework.startlevel"/>.</para>

      <para>The <code>Bundle</code> interface defines a
      <code>getState()</code> method for returning a bundle’s state.</para>
=======
    <section xml:id="i3264631">
      <title>Access to a Bundle's Bundle Context</title>

      <para>Bundles that have been started have a Bundle Context. This object
      is a <emphasis>capability</emphasis>; it is intended to be used only by
      the bundle. However, there are a number of cases where bundles must act
      on behalf of other bundles. For example, the Service Component Runtime
      registers services on behalf of other bundles. The framework therefore
      provides access to another bundle's context via the <xref
      linkend="org.osgi.framework.Bundle.getBundleContext--"
      xrefstyle="hyperlink"/> method. If there is no Bundle Context for that
      Bundle because the bundle is a fragment bundle or the bundle state is
      not in <code>{ STARTING, ACTIVE, STOPPING }</code>, then
      <code>null</code> must be returned.</para>
>>>>>>> d1fc5d72

      <para>If this specification uses the term <emphasis>active</emphasis> to
      describe a state, then this includes the <code>STARTING</code> and
      <code>STOPPING</code> states.</para>

      <para>Bundle states are expressed as a bit-mask though a bundle can only
      be in one state at any time. The following code sample can be used to
      determine if a bundle is in the <code>STARTING</code>,
      <code>ACTIVE</code>, or <code>STOPPING</code> state:</para>

      <programlisting>if ((b.getState() &amp; (STARTING | ACTIVE| STOPPING)) != 0)
    doActive()</programlisting>
    </section>

    <section xml:id="i1314099">
      <title>Installing Bundles</title>

      <para>The <code>BundleContext</code> interface, which is given to the
      Bundle Activator of a bundle, defines the following methods for
      installing a bundle:</para>

      <itemizedlist>
        <listitem>
          <para><code><xref
          linkend="org.osgi.framework.BundleContext.installBundle-String-"
          xrefstyle="hyperlink"/></code> – Installs a bundle from the
          specified location string (which should be a URL).</para>
        </listitem>

        <listitem>
          <para><code><xref
          linkend="org.osgi.framework.BundleContext.installBundle-String-InputStream-"
          xrefstyle="hyperlink"/></code> – Installs a bundle from the
          specified <code>InputStream</code> object.</para>
        </listitem>
      </itemizedlist>

      <para>A bundle must be valid before it is installed, otherwise the
      install must fail. The validity of a bundle is discussed in <xref
      linkend="framework.module.bundle.validity"/>.</para>

      <para>If the to be installed bundle has a bundle symbolic name and
      version pair that is already installed in the framework then the
      installation is only valid when the
      <code>org.osgi.framework.bsnversion</code> framework launching property
      is set to <code>multiple</code> or <code>managed</code>. See <xref
      linkend="framework.bundlehooks.collisionhook"/> for more
      information.</para>

      <para>Every bundle is uniquely identified by its location string. If an
      installed bundle is using the specified location, the
      <code>installBundle</code> methods must return the <code>Bundle</code>
      object for that installed bundle and not install a new bundle.</para>

      <para>The Framework must assign a unique bundle identifier that is
      higher than any previous bundle identifier.</para>

      <para>The installation of a bundle in the Framework must be:</para>

      <itemizedlist>
        <listitem>
          <para><emphasis>Persistent</emphasis> – The bundle must remain
          installed across Framework and Java VM invocations until it is
          explicitly uninstalled.</para>
        </listitem>

        <listitem>
          <para><emphasis>Atomic</emphasis> – The install method must
          completely install the bundle or, if the installation fails, the
          OSGi framework must be left in the same state as it was in before
          the method was called.</para>
        </listitem>
      </itemizedlist>

      <para>Once a bundle has been installed, a <code>Bundle</code> object is
      created and all remaining life cycle operations must be performed upon
      this object. The returned <code>Bundle</code> object can be used to
      start, stop, update, and uninstall the bundle.</para>
    </section>

    <section xml:id="i3270316">
      <title>Resolving Bundles</title>

      <para>A bundle can enter the <code>RESOLVED</code> state when the
      Framework has successfully resolved the bundle's dependencies as
      described in the manifest. These dependencies are described in <xref
      linkend="framework.module.resolvingprocess"/>.</para>
    </section>

    <section xml:id="i3270328">
      <title>Starting Bundles</title>

      <para>A bundle can be <emphasis>started</emphasis> by calling one of the
      <code>start</code> methods on its <code>Bundle</code> object or the
      Framework can automatically start the bundle if the bundle is
      <emphasis>ready</emphasis> and the <emphasis>autostart
      setting</emphasis> of the bundle indicates that it must be
      started.</para>

      <para>A bundle is <emphasis>ready</emphasis> if following conditions are
      all met:</para>

      <itemizedlist>
        <listitem>
          <para>The bundle can be resolved</para>
        </listitem>

        <listitem>
          <para>If the optional Start Level API is used, then the bundle’s
          start level is met.</para>
        </listitem>
      </itemizedlist>

      <para>Once a bundle is started, a bundle must be
      <emphasis>activated</emphasis>, see <xref linkend="i3270394"/>, to give
      control to the bundle so that it can initialize. This activation can
      take place immediately (<emphasis>eager activation</emphasis>), or upon
      the first class load from the bundle (<emphasis>lazy
      activation</emphasis>). A started bundle may need to be automatically
      started again by the framework after a restart or changes in the start
      level. The framework therefore maintains a persistent
      <emphasis>autostart setting</emphasis> for each bundle. This autostart
      setting can have the following values:</para>

      <itemizedlist>
        <listitem>
          <para><emphasis>Stopped</emphasis> – The bundle should not be
          started.</para>
        </listitem>

        <listitem>
          <para><emphasis>Started with eager activation</emphasis> – The
          bundle must be started once it is ready and it must then be eagerly
          activated.</para>
        </listitem>

        <listitem>
          <para><emphasis>Started with declared activation</emphasis> – The
          bundle must be started once it is ready and it must then be
          activated according to its declared activation policy. See <xref
          linkend="i3270439"/>.</para>
        </listitem>
      </itemizedlist>

      <para>The <code>Bundle</code> interface defines the
      <code>start(int)</code> method for starting a bundle and controlling the
      autostart setting. The <code>start(int)</code> method takes an integer
      option, the following values have been defined for this option:</para>

      <itemizedlist>
        <listitem>
          <para><code>0</code> – Start the bundle with eager activation and
          set the autostart setting to <emphasis>Started with eager
          activation</emphasis>. If the bundle was already started with the
          lazy activation policy and is awaiting activation, then it must be
          activated immediately.</para>
        </listitem>

        <listitem>
          <para><code><xref
          linkend="org.osgi.framework.Bundle.START_TRANSIENT"
          xrefstyle="hyperlink"/></code> – Identical to 0 in behavior,
          however, the autostart setting must <emphasis>not</emphasis> be
          altered. If the bundle can not be started, for example, the bundle
          is not ready, then a Bundle Exception must be thrown.</para>
        </listitem>

        <listitem>
          <para><code><xref
          linkend="org.osgi.framework.Bundle.START_ACTIVATION_POLICY"
          xrefstyle="hyperlink"/></code> – Start the bundle using the
          activation policy declared in the manifest’s Bundle-ActivationPolicy
          header and set the autostart setting to <emphasis>Started with
          declared activation</emphasis>.</para>
        </listitem>

        <listitem>
          <para><code>START_ACTIVATION_POLICY | START_TRANSIENT</code> – Start
          the bundle with the bundle’s declared activation policy but do not
          alter the autostart setting.</para>
        </listitem>
      </itemizedlist>

      <para>The Framework must attempt to resolve the bundle, if not already
      resolved, when trying to start the bundle. If the bundle fails to
      resolve, the start method must throw a <code>BundleException</code>. In
      this case, the bundle’s autostart setting must still be set unless
      <code>START_TRANSIENT</code> is used.</para>

      <para>When the start method returns without an exception, the state of
      the bundle will either be <code>ACTIVE</code> or <code>STARTING</code>,
      depending on the declared activation policy and whether it was used. If
      the <code>start</code> method throws an exception, then the bundle will
      not be in either of these states and the <code>stop</code> method will
      not be called for this Bundle Activator instance.</para>

      <para>The <code><xref linkend="org.osgi.framework.Bundle.start--"
      xrefstyle="hyperlink"/></code> method calls
      <code>start(0)</code>.</para>

      <para>The optional Start Level API influences the actual order of
      starting and stopping of bundles. See <xref
      linkend="framework.startlevel"/>' Fragment bundles can not be started
      and must cause a Bundle Exception when there is an attempt to start
      them.</para>
    </section>

    <section xml:id="i3270394">
      <title>Activation</title>

      <para>A bundle is activated by calling its Bundle Activator object, if
      one exists. The <code><xref linkend="org.osgi.framework.BundleActivator"
      xrefstyle="hyperlink"/></code> interface defines methods that the
      Framework invokes when it starts and stops the bundle.</para>

      <para>To inform the OSGi environment of the fully qualified class name
      serving as its Bundle Activator, a bundle developer must declare a
      Bundle-Activator manifest header in the bundle’s manifest file. The
      Framework must instantiate a new object of this class and cast it to a
      <code>BundleActivator</code> instance. It must then call the
      <code>BundleActivator.start</code> method to start the bundle.</para>

      <para>The following is an example of a Bundle-Activator manifest
      header:</para>

<<<<<<< HEAD
      <programlisting>Bundle-Activator: com.acme.Activator</programlisting>
=======
    <para>When a bundle is started, the Framework creates a
    <code>BundleContext</code> object and provides this object as an argument
    to the <code>start(BundleContext)</code> method of the bundle's Bundle
    Activator. Each bundle is provided with its own <code>BundleContext</code>
    object; these objects should not be passed between bundles, since the
    <code>BundleContext</code> object is related to the security and resource
    allocation aspects of a bundle.</para>
>>>>>>> d1fc5d72

      <para>A class acting as a Bundle Activator must implement the
      <code>BundleActivator</code> interface, be declared <code>public</code>,
      and have a public default constructor so an instance of it may be
      created with <code>Class.newInstance</code>.</para>

      <para>Supplying a Bundle Activator is optional. For example, a library
      bundle that only exports a number of packages does not need to define a
      Bundle Activator. In addition, other mechanism exists to obtain control
      and get a Bundle Context, like for example the Service Component
      Runtime.</para>

      <para>The <code>BundleActivator</code> interface defines these methods
      for starting and stopping a bundle:</para>

      <itemizedlist>
        <listitem>
          <para><code><xref
<<<<<<< HEAD
          linkend="org.osgi.framework.BundleActivator.start-BundleContext-"
          xrefstyle="hyperlink"/></code> – This method can allocate resources
          that a bundle needs, start threads, register services, and more. If
          this method does not register any services, the bundle can register
          services it needs later: for example, in a callback or an external
          event, as long as it is in the <code>ACTIVE</code> state. If the
          <code>start(BundleContext)</code> method throws an exception, the
          Framework must mark the bundle as stopped and send out
          <code>STOPPING</code> and <code>STOPPED</code> events but it must
          not call the Bundle Activator <code>stop(BundleContext)</code>
          method. The start method must therefore be careful to clean up any
          resources it creates in the start method when it throws an
          exception.</para>
=======
          linkend="org.osgi.framework.BundleContext.getBundle--"
          xrefstyle="hyperlink"/></code> - Returns the single
          <code>Bundle</code> object associated with the
          <code>BundleContext</code> object.</para>
        </listitem>

        <listitem>
          <para><code><xref
          linkend="org.osgi.framework.BundleContext.getBundles--"
          xrefstyle="hyperlink"/></code> - Returns an array of the bundles
          currently installed in the Framework.</para>
>>>>>>> d1fc5d72
        </listitem>

        <listitem>
          <para><code><xref
<<<<<<< HEAD
          linkend="org.osgi.framework.BundleActivator.stop-BundleContext-"
          xrefstyle="hyperlink"/></code> – This method must undo all the
          actions of the <code>BundleActivator.start(BundleContext)</code>
          method. However, it is unnecessary to unregister services or
          Framework listeners, because they must be cleaned up by the
          Framework anyway. This method is only called when the bundle has
          reached the <code>ACTIVE</code> state. That is, when the start
          method has thrown exception, the <code>stop</code> method is never
          called for the same instance.</para>
=======
          linkend="org.osgi.framework.BundleContext.getBundle-long-"
          xrefstyle="hyperlink"/></code> - Returns the <code>Bundle</code>
          object specified by the unique identifier, or <code>null</code> if
          no matching bundle is found.</para>
>>>>>>> d1fc5d72
        </listitem>
      </itemizedlist>

      <para xml:id="i3270437">A Bundle Activator must be created when a Bundle
      is started, implying the creation of a class loader. For larger systems,
      this greedy strategy can significantly increase startup times and
      unnecessarily increase the memory footprint. Mechanisms such as the
      Service Component Runtime and activation policies can mitigate these
      problems.</para>

      <para>Fragment bundles must not have a Bundle Activator
      specified.</para>

      <section xml:id="i3270439">
        <title>Activation Policies</title>

        <para>The activation of a bundle can also be deferred to a later time
        from its start using an <emphasis>activation policy</emphasis>. This
        policy is specified in the Bundle-ActivationPolicy header with the
        following syntax:</para>

<<<<<<< HEAD
        <programlisting>Bundle-ActivationPolicy ::= policy ( ’;’ directive)*
policy ::= ’lazy’</programlisting>
=======
      <para>The <code>BundleContext</code> interface defines a method to
      access the private persistent storage area:
      <code>getDataFile(String)</code>. This method takes a relative file name
      as an argument. It translates this file name into an absolute file name
      in the bundle's persistent storage area. It then returns a
      <code>File</code> object. This method returns <code>null</code> if there
      is no support for persistent storage.</para>
>>>>>>> d1fc5d72

        <para>The only policy defined is the <code>lazy</code> activation
        policy. If no Bundle-ActivationPolicy header is specified, the bundle
        will use eager activation.</para>
      </section>

<<<<<<< HEAD
      <section xml:id="i3270445">
        <title>Lazy Activation Policy</title>
=======
      <para>If <code>EXECUTE</code> permissions is required, then a relative
      path name can be used in the File Permission definition. For example,
      <code>FilePermission[bin/*,EXECUTE] specifies</code> that the
      sub-directory in the bundle's private data area may contain executables.
      This only provides execute permission within the Java environment and
      does not handle the potential underlying operating system issues related
      to executables.</para>
>>>>>>> d1fc5d72

        <para>A <code>lazy</code> activation policy indicates that the bundle,
        once started, must not be activated until it receives the first
        request to load a class. This request can originate either during
        normal class loading or via the Bundle <code>loadClass</code> method.
        Resource loading and a request for a class that is re-directed to
        another bundle must not trigger the activation. The first request is
        relative to the bundle class loader, a bundle will not be lazily
        started if it is stopped and then started again without being
        refreshed in the mean time.</para>

        <para>This change from the default eager activation policy is
        reflected in the state of the bundle and its events. When a bundle is
        started using a lazy activation policy, the following steps must be
        taken:</para>

        <itemizedlist>
          <listitem>
            <para>A Bundle Context is created for the bundle.</para>
          </listitem>

          <listitem>
            <para>The bundle state is moved to the <code><xref
            linkend="org.osgi.framework.Bundle.STARTING"
            xrefstyle="hyperlink"/></code> state.</para>
          </listitem>

          <listitem>
            <para>The <code><xref
            linkend="org.osgi.framework.BundleEvent.LAZY_ACTIVATION"
            xrefstyle="hyperlink"/></code> event is fired.</para>
          </listitem>

          <listitem>
            <para>The system waits for a class load from the bundle to
            occur.</para>
          </listitem>

          <listitem>
            <para>The normal <code><xref
            linkend="org.osgi.framework.BundleEvent.STARTING"
            xrefstyle="hyperlink"/></code> event is fired.</para>
          </listitem>

          <listitem>
            <para>The bundle is activated.</para>
          </listitem>

          <listitem>
            <para>The bundle state is moved to <code><xref
            linkend="org.osgi.framework.Bundle.ACTIVE"
            xrefstyle="hyperlink"/></code>.</para>
          </listitem>

          <listitem>
            <para>The <code><xref
            linkend="org.osgi.framework.BundleEvent.STARTED"
            xrefstyle="hyperlink"/></code> event is fired.</para>
          </listitem>
        </itemizedlist>

        <para>If the activation fails because the Bundle Activator
        <code>start</code> method has thrown an exception, the bundle must be
        stopped without calling the Bundle Activator <code>stop</code> method.
        These steps are pictured in a flow chart in <xref
        linkend="i3270475"/>. This flow chart also shows the difference in
        activation policy of the normal eager activation and the lazy
        activation.</para>

        <figure xml:id="i3270475">
          <title>Starting with eager activation versus lazy activation</title>

          <mediaobject>
            <imageobject>
              <imagedata align="center" contentdepth="4.704in"
                         contentwidth="4.975in"
                         fileref="eager-lazy-activation.svg"/>
            </imageobject>
          </mediaobject>
        </figure>

        <para>The <code>lazy</code> activation policy allows a Framework
        implementation to defer the creation of the bundle class loader and
        activation of the bundle until the bundle is first used; potentially
        saving resources and initialization time during startup.</para>

        <para>By default, any class loaded from the bundle can trigger the
        lazy activation, however, resource loads must not trigger the
        activation. The <code>lazy</code> activation policy can define which
        classes cause the activation with the following directives:</para>

        <itemizedlist>
          <listitem>
            <para><code>include</code> – A list of package names that must
            trigger the activation when a class is loaded from any of these
            packages. The default is all package names present in the
            bundle.</para>
          </listitem>

          <listitem>
            <para><code>exclude</code> – A list of package names that must not
            trigger the activation of the bundle when a class is loaded from
            any of these packages. The default is no package names.</para>
          </listitem>
        </itemizedlist>

        <para>For example:</para>

        <programlisting>Bundle-ActivationPolicy: lazy; <code>«</code>
    include:="com.acme.service.base,com.acme.service.help"</programlisting>

        <para>When a class load triggers the lazy activation, the Framework
        must first define the triggering class. This definition can trigger
        additional lazy activations. These activations must be deferred until
        all transitive class loads and defines have finished. Thereafter, the
        activations must be executed in the reverse order of detection. That
        is, the last detected activation must be executed first. Only after
        all deferred activations are finished must the class load that
        triggered the activation return with the loaded class. If an error
        occurs during this process, it should be reported as a Framework
        <code>ERROR</code> event. However, the class load must succeed
        normally. A bundle that fails its lazy activation should not be
        activated again until the framework is restarted or the bundle is
        explicitly started by calling the <code>Bundle</code> start
        method.</para>
      </section>

      <section xml:id="i3285256">
        <title>Restoring State After Refresh or Update</title>

        <para>The refresh operation, see <xref
        linkend="framework.wiring.refreshing"/>, and the <code>update</code>
        methods can cause other bundles to be stopped. Started bundles can be
        in the <code>ACTIVE</code> state or waiting to be activated, depending
        on their activation policy. The following rules must be applied when
        restoring the state after an update or refresh:</para>

        <itemizedlist>
          <listitem>
            <para>An <code>ACTIVE</code> or <code>STARTING</code> bundle must
            be started <emphasis>transiently</emphasis> after an update or
            refresh operation to not change its persistent autostart
            state.</para>
          </listitem>

          <listitem>
            <para>If the bundle was in the <code>STARTING</code> state due to
            lazy activation, the bundle's activation policy should be used
            when starting the bundle.</para>
          </listitem>
        </itemizedlist>
      </section>
    </section>

    <section>
      <title>Stopping Bundles</title>

      <para>The <code>Bundle</code> interface defines the
      <code>stop(int)</code> method for stopping a bundle. This calls the stop
      method when the bundle is in the <code>ACTIVE</code> state and sets the
      bundle’s state to <code>RESOLVED</code>. The <code>stop(int)</code>
      takes an integer option. The following value has been defined for this
      option:</para>

      <itemizedlist>
        <listitem>
          <para><code>0</code> – If the bundle was activated, then deactivate
          the bundle and sets the autostart setting for this bundle to
          <emphasis>Stopped</emphasis>.</para>
        </listitem>

        <listitem>
          <para><code><xref linkend="org.osgi.framework.Bundle.STOP_TRANSIENT"
          xrefstyle="hyperlink"/></code> – If the bundle was activated, then
          deactivate the bundle. Does not alter the autostart setting for this
          bundle.</para>
        </listitem>
      </itemizedlist>

      <para>The <code>stop()</code> method calls <code>stop(0)</code>.</para>

      <para>The optional Start Level API influences the actual order of
      starting and stopping of bundles. See <xref
      linkend="framework.startlevel"/>.</para>

      <para>Attempting to stop a Fragment bundle must result in a Bundle
      Exception.</para>
    </section>

    <section>
      <title>Deactivation</title>

      <para>The <code>BundleActivator</code> interface defines a
      <code>stop(BundleContext)</code> method, which is invoked by the
      Framework to stop a bundle. This method must release any resources
      allocated since activation. All threads associated with the stopping
      bundle should be stopped immediately. The threaded code may no longer
      use Framework-related objects (such as services and
      <code>BundleContext</code> objects) once the stop method returns.</para>

      <para>If the stopping bundle had registered any services or Framework
      listeners during its lifetime, then the Framework must automatically
      unregister all registered services and Framework listeners when the
      bundle is stopped. It is therefore unnecessary from the Framework’s
      point of view to unregister any services or Framework listeners in the
      <code>stop</code> method.</para>

      <para>The Framework must guarantee that if a
      <code>BundleActivator</code>. <code>start</code> method has executed
      successfully, that same <code>BundleActivator</code> object must be
      called with its <code>BundleActivator</code>.<code>stop</code> method
      when the bundle is deactivated. After calling the <code>stop</code>
      method, that particular <code>BundleActivator</code> object must never
      be used again.</para>

      <para>Packages exported by a stopped bundle continue to be available to
      other bundles. This continued export implies that other bundles can
      execute code from a stopped bundle, and the designer of a bundle should
      assure that this is not harmful. Exporting interfaces only is one way to
      prevent such unwanted execution when the bundle is not started.
      Generally, to ensure they cannot be executed, interfaces should not
      contain executable code.</para>
    </section>

    <section xml:id="i3284680">
      <title>Updating Bundles</title>

      <para>The <code>Bundle</code> interface defines two methods for updating
      a bundle:</para>

      <itemizedlist>
        <listitem>
          <para><code><xref linkend="org.osgi.framework.Bundle.update--"
          xrefstyle="hyperlink"/></code> – This method updates a
          bundle.</para>
        </listitem>

        <listitem>
          <para><xref linkend="org.osgi.framework.Bundle.update-InputStream-"
          xrefstyle="hyperlink"/> – This method updates a bundle from the
          specified <code>InputStream</code> object.</para>
        </listitem>
      </itemizedlist>

      <para>The update process supports migration from one version of a bundle
      to a newer version of the same bundle. The exports of an updated bundle
      must be immediately available to the Framework. If none of the old
      exports are used, then the old exports must be removed. Otherwise, all
      old exports must remain available for existing bundles and future
      resolves until the bundle is refreshed, see <xref
      linkend="framework.wiring.refreshing"/>, or the Framework is
      restarted.</para>

      <para>After the update operation is complete, the framework must attempt
      to move the bundle to the same state as it was before the operation
      taking the activation policy into account, without changing the
      autostart setting. This is described in more detail in <xref
      linkend="i3285256"/>.</para>

      <para>An updater of a bundle must have
      <code>AdminPermission[&lt;bundle&gt;,LIFECYCLE]</code> for both the
      installed bundle as well as the new bundle. The parameters of
      <code>AdminPermission</code> are explained in <code><xref
      linkend="framework.lifecycle.adminpermission"/></code>.</para>
    </section>

    <section>
      <title>Uninstalling Bundles</title>

      <para>The <code>Bundle</code> interface defines the
      <code>uninstall()</code> method for uninstalling a bundle from the
      Framework. This method causes the Framework to notify other bundles that
      the bundle is being uninstalled, and sets the bundle’s state to
      <code>UNINSTALLED</code>. To whatever extent possible, the Framework
      must remove any resources related to the bundle. This method must always
      uninstall the bundle from the persistent storage of the
      Framework.</para>

      <para>Once this method returns, the state of the OSGi framework must be
      the same as if the bundle had never been installed, unless:</para>

      <itemizedlist>
        <listitem>
          <para>The uninstalled bundle has exported any packages (via its
          Export-Package manifest header)</para>
        </listitem>

        <listitem>
          <para>The uninstalled bundle was selected by the Framework as the
          exporter of these packages.</para>
        </listitem>
      </itemizedlist>

      <para>If none of the old exports are used, then the old exports must be
      removed. Otherwise, all old exports must remain available for existing
      bundles and future resolves until the bundle is refreshed or the
      Framework is restarted.</para>
    </section>

    <section>
      <title>Detecting Bundle Changes</title>

      <para>The Bundle object provides a convenient way to detect changes in a
      bundle. The Framework must keep the time that a bundle is changed by any
      of the life cycle operations. The <code><xref
      linkend="org.osgi.framework.Bundle.getLastModified--"
      xrefstyle="hyperlink"/></code> method will return the last time the
      bundle was installed, updated, or uninstalled. This last modified time
      must be stored persistently.</para>

      <para>The method must return the number of milliseconds since midnight
      Jan. 1, 1970 UTC with the condition that a change must always result in
      a higher value than the previous last modified time of any
      bundle.</para>

      <para>The <code><xref
      linkend="org.osgi.framework.Bundle.getLastModified--"
      xrefstyle="hyperlink"/></code> is very useful when a bundle is caching
      resources from another bundle and needs to refresh the cache when the
      bundle changes. This life cycle change of the target bundle can happen
      while the caching bundle is not active. The last modified time is
      therefore a convenient way to track these target bundles.</para>
    </section>

    <section xml:id="i3293423">
      <title>Retrieving Manifest Headers</title>

      <para>The <code>Bundle</code> interface defines two methods to return
      manifest header information: <code>getHeaders()</code> and
      <code>getHeaders(String)</code>.</para>

      <itemizedlist>
        <listitem>
          <para><code><xref linkend="org.osgi.framework.Bundle.getHeaders--"
          xrefstyle="hyperlink"/></code> – Returns a <code>Dictionary</code>
          object that contains the bundle's manifest headers and values as
          key/value pairs. The values returned are localized according to the
          default locale returned by
          <code>java.util.Locale.getDefault</code>.</para>
        </listitem>

        <listitem>
          <para><code><xref
          linkend="org.osgi.framework.Bundle.getHeaders-String-"
          xrefstyle="hyperlink"/></code> – Returns a <code>Dictionary</code>
          object that contains the bundle's manifest headers and values as
          key/value pairs. The returned values are localized using the
          specified locale. The locale may take the following values:</para>

          <itemizedlist>
            <listitem>
              <para><code>null</code> – The default locale returned by
              <code>java.util.Locale.getDefault</code> is used. This makes
              this method identical to the <code>getHeaders()</code>
              method.</para>
            </listitem>

            <listitem>
              <para><emphasis>Empty string</emphasis> – The dictionary will
              contain the raw (unlocalized) manifest headers including any
              leading '%'.</para>
            </listitem>

            <listitem>
              <para><emphasis>A Specific Locale</emphasis> – The given locale
              is used to localize the manifest headers.</para>
            </listitem>
          </itemizedlist>
        </listitem>
      </itemizedlist>

      <para>Localization is performed according to the description in <xref
      linkend="framework.module.localization"/>. If no translation is found
      for a specific key, the <code>Dictionary</code> returned by
      <code>Bundle.getHeaders</code> will return the raw values as specified
      in the manifest header values without the leading '%’ character.</para>

      <para>These methods require <code>AdminPermission[&lt;bundle&gt;,</code>
      <xref linkend="org.osgi.framework.AdminPermission.METADATA"
      xrefstyle="hyperlink"/>] because some of the manifest header information
      may be sensitive, such as the packages listed in the Export-Package
      header. Bundles always have permission to read their own headers.</para>

      <para>The <code>getHeaders</code> methods must continue to provide the
      manifest header information after the bundle enters the <xref
      linkend="org.osgi.framework.Bundle.UNINSTALLED" xrefstyle="hyperlink"/>
      state. After the bundle has been uninstalled, this method will only
      return manifest headers that are raw or localized for the default locale
      at the time the bundle was uninstalled.</para>

      <para>A framework implementation must use only the raw (unlocalized)
      manifest headers when processing manifest headers. Localizations must
      not influence the operations of the Framework.</para>
    </section>

    <section>
      <title>Loading Classes</title>

      <para>In certain cases, it is necessary to load classes as if they were
      loaded from inside the bundle. The <code><xref
      linkend="org.osgi.framework.Bundle.loadClass-String-"
      xrefstyle="hyperlink"/></code> method gives access to the bundle class
      loader. This method can be used to:</para>

      <itemizedlist>
        <listitem>
          <para>Load plugins from another bundle</para>
        </listitem>

        <listitem>
          <para>Start an application model activator</para>
        </listitem>

        <listitem>
          <para>Interact with legacy code</para>
        </listitem>
      </itemizedlist>

      <para>For example, an application model could use this feature to load
      the initial class from the bundle and start it according to the rules of
      the application model.</para>

      <programlisting>void appStart() {
    Class initializer =  bundle.loadClass(activator);
    if ( initializer != null ) {
      App app = (App) initializer.newInstance();
      app.activate();
   }
}</programlisting>

      <para>Loading a class from a bundle can cause it to be activated if the
      bundle uses a lazy activation policy.</para>
    </section>

    <section xml:id="i3258563">
      <title>Access to Resources</title>

      <para>The resources from a bundle can come from different sources. They
      can come from the raw JAR file, Fragment bundles, imported packages, or
      the bundle class path. Different use cases require a different resource
      search strategy. The <code>Bundle</code> interface provides a number of
      methods that access resources but use different strategies. The
      following search strategies are supported:</para>

      <itemizedlist>
        <listitem>
          <para><emphasis>Class Space</emphasis> – The
          <code>getResource(String)</code> and
          <code>getResources(String)</code> provide access to resources that
          is consistent with the class space as described in <xref
          linkend="framework.module.overallsearchorder"/>. Following the
          search order can make certain parts of the JAR files inaccessible.
          These methods require that the bundle is resolved. If the bundle is
          not resolved, the Framework must attempt to resolve it.</para>

          <para>The search order can hide certain directories of the JAR file.
          Split packages are taken into account; therefore, resources with the
          same package names can come from different JARs. If the bundle is
          unresolved (or cannot be resolved), the <code>getResource</code> and
          <code>getResources</code> methods must only load resources from the
          bundle class path. This search strategy should be used by code that
          wants to access its own resources. Calling either method can cause
          the creation of a class loader and force the bundle to become
          resolved.</para>
        </listitem>

        <listitem>
          <para><emphasis>JAR File</emphasis> – The
          <code>getEntry(String)</code> and <code>getEntryPaths(String)</code>
          methods provide access to the resources in the bundle’s JAR file. No
          searching is involved, only the raw JAR file is taken into account.
          The purpose of these methods is to provide low-level access without
          requiring that the bundle is resolved.</para>
        </listitem>

        <listitem>
          <para><emphasis>Bundle Space</emphasis> – The
          <code>findEntries(String,String,boolean)</code> is an intermediate
          form. Useful when configuration or setup information is needed from
          another bundle. It considers Fragment bundles but it must never
          create a class loader. The method provides access to all directories
          in the associated JAR files.</para>
        </listitem>
      </itemizedlist>

      <para>For example, consider the following setup:</para>

      <programlisting>A: Require-Bundle: D
   Import-Package: q,t
   Export-Package: t
B: Export-Package: q,t
C: Fragment-Host: A
D: Export-Package: s</programlisting>

      <para>This setup is depicted in <xref linkend="i2787402"/>.</para>

      <figure xml:id="i2787402">
        <title>Setup for showing the difference between getResource and
        getEntry</title>

        <mediaobject>
          <imageobject>
            <imagedata align="center" contentdepth="1.858in"
                       contentwidth="7.418in"
                       fileref="getresource-v-getentry.svg"/>
          </imageobject>
        </mediaobject>
      </figure>

      <para>The following table shows the effect of getting a resource from
      this setup when bundle <code>A</code> is resolved.</para>

      <table>
        <title>Differences between getResource, getEntry, and findEntries for
        resolved bundle A</title>

        <tgroup cols="4">
          <thead>
            <row>
              <entry>Resource</entry>

              <entry>getResource</entry>

              <entry>getEntry</entry>

              <entry>findEntries</entry>
            </row>
          </thead>

          <tbody>
            <row>
              <entry><code>q</code></entry>

              <entry><code>B.q</code></entry>

              <entry><code>null</code></entry>

              <entry><code>null</code></entry>
            </row>

            <row>
              <entry><code>p</code></entry>

              <entry><code>A.p &gt; C.p</code></entry>

              <entry><code>A.p</code></entry>

              <entry><code>A.p &gt; C.p</code></entry>
            </row>

            <row>
              <entry><code>r</code></entry>

              <entry><code>C.r</code></entry>

              <entry><code>null</code></entry>

              <entry><code>C.r</code></entry>
            </row>

            <row>
              <entry><code>s</code></entry>

              <entry><code>D.s</code></entry>

              <entry><code>null</code></entry>

              <entry><code>null</code></entry>
            </row>

            <row>
              <entry><code>t</code></entry>

              <entry><code>B.t</code></entry>

              <entry><code>A.t</code></entry>

              <entry><code>A.t</code></entry>
            </row>
          </tbody>
        </tgroup>
      </table>

      <para>The following table shows the same cases as the previous table but
      now for an unresolved bundle <code>A</code>.</para>

      <table>
        <title>Differences between getResource, getEntry, and findEntries for
        an unresolved bundle A</title>

        <tgroup cols="4">
          <thead>
            <row>
              <entry>Resource</entry>

              <entry>getResource</entry>

              <entry>getEntry</entry>

              <entry>findEntries</entry>
            </row>
          </thead>

          <tbody>
            <row>
              <entry><code>q</code></entry>

              <entry><code>null</code></entry>

              <entry><code>null</code></entry>

              <entry><code>null</code></entry>
            </row>

            <row>
              <entry><code>p</code></entry>

              <entry><code>A.p</code></entry>

              <entry><code>A.p</code></entry>

              <entry><code>A.p</code></entry>
            </row>

            <row>
              <entry><code>r</code></entry>

              <entry><code>null</code></entry>

              <entry><code>null</code></entry>

              <entry><code>null</code></entry>
            </row>

            <row>
              <entry><code>s</code></entry>

              <entry><code>null</code></entry>

              <entry><code>null</code></entry>

              <entry><code>null</code></entry>
            </row>

            <row>
              <entry><code>t</code></entry>

              <entry><code>A.t</code></entry>

              <entry><code>A.t</code></entry>

              <entry><code>A.t</code></entry>
            </row>
          </tbody>
        </tgroup>
      </table>
    </section>

    <section xml:id="i3351251">
      <title>Permissions of a Bundle</title>

      <para>The <code>Bundle</code> interface defines a method for returning
      information pertaining to a bundle’s permissions:
      <code>hasPermission(Object)</code>. This method returns
      <code>true</code> if the bundle’s Protection Domain has the specified
      permission, and <code>false</code> if it does not, or if the object
      specified by the argument is not an instance of
      <code>java.security.Permission</code>. Fragments also have their own
      Protection Domain.</para>

      <para>The parameter type is <code>Object</code> so that the Framework
      can be implemented on Java platforms that do not support Java 2 based
      security.</para>

      <para>See <xref linkend="service.condpermadmin.permissioncheck"/> for
      more information about the permission checks.</para>
    </section>

    <section xml:id="i3264631">
      <title>Access to a Bundle’s Bundle Context</title>

      <para>Bundles that have been started have a Bundle Context. This object
      is a <emphasis>capability</emphasis>; it is intended to be used only by
      the bundle. However, there are a number of cases where bundles must act
      on behalf of other bundles. For example, the Service Component Runtime
      registers services on behalf of other bundles. The framework therefore
      provides access to another bundle’s context via the <xref
      linkend="org.osgi.framework.Bundle.getBundleContext--"
      xrefstyle="hyperlink"/> method. If there is no Bundle Context for that
      Bundle because the bundle is a fragment bundle or the bundle state is
      not in <code>{ STARTING, ACTIVE, STOPPING }</code>, then
      <code>null</code> must be returned.</para>

      <para>This method is potentially harmful because it allows any bundle to
      act as any other bundle. In a secure system, the method is protected by
      requiring <code>AdminPermission[*,CONTEXT]</code>.</para>
    </section>

    <section xml:id="framework.lifecycle.adaptations">
      <title>Adaptations</title>

      <para>The <xref linkend="org.osgi.framework.Bundle.adapt-Class-"
      xrefstyle="hyperlink"/> method allows the Bundle to be
      <emphasis>adapted</emphasis> to different types. The purpose of this
      method is to provide more specialized access to the Bundle object,
      access that is not always needed by most clients of the interface. For
      example, the <code>adapt</code> method can be used to adapt a Bundle
      object to the current <code>BundleWiring</code> object (if resolved).
      The adapt method is used as follows:</para>

      <programlisting>BundleWiring bw = aBundle.adapt(BundleWiring.class);</programlisting>

      <para>The following table shows the minimum list of types that can be
      used in the adapt method. However, implementations and specifications
      can extend this list.</para>

      <table>
        <title>Minimum set of classes that can be adapted from Bundle</title>

        <tgroup cols="2">
          <colspec colnum="1"/>

          <colspec colnum="2" colwidth="2*"/>

          <thead>
            <row>
              <entry>Class</entry>

              <entry>Description</entry>
            </row>
          </thead>

          <tbody>
            <row>
              <entry><para><code>AccessControlContext</code></para></entry>

              <entry><para>The Access Control Context for this bundle
              according to <xref linkend="i3351251"/>.</para></entry>
            </row>

            <row>
              <entry><para><xref linkend="org.osgi.framework.BundleContext"
              xrefstyle="hyperlink"/></para></entry>

              <entry><para>The Bundle Context for this bundle.</para></entry>
            </row>

            <row>
              <entry><para><xref
              linkend="org.osgi.framework.wiring.BundleRevision"
              xrefstyle="hyperlink"/></para></entry>

              <entry><para>The current Bundle Revision for this bundle, see
              <xref linkend="framework.wiring"/>.</para></entry>
            </row>

            <row>
              <entry><para><xref
              linkend="org.osgi.framework.wiring.BundleRevisions"
              xrefstyle="hyperlink"/></para></entry>

              <entry><para>All existing Bundle Revision objects for this
              bundle, see <xref linkend="framework.wiring"/>.</para></entry>
            </row>

            <row>
              <entry><para><xref
              linkend="org.osgi.framework.startlevel.BundleStartLevel"
              xrefstyle="hyperlink"/></para></entry>

              <entry><para>The Bundle Start Level for this bundle, see <xref
              linkend="framework.startlevel"/>.</para></entry>
            </row>

            <row>
              <entry><para><xref
              linkend="org.osgi.framework.wiring.BundleWiring"
              xrefstyle="hyperlink"/></para></entry>

              <entry><para>The Bundle Wiring for the current Bundle Revision,
              see <xref linkend="framework.wiring"/>.</para></entry>
            </row>

            <row>
              <entry><para><xref linkend="org.osgi.framework.launch.Framework"
              xrefstyle="hyperlink"/></para></entry>

              <entry><para>The Framework object from the launching API if this
              bundle is the System Bundle, see <xref
              linkend="framework.lifecycle-frameworks"/>.</para></entry>
            </row>

            <row>
              <entry><para><xref
              linkend="org.osgi.framework.startlevel.FrameworkStartLevel"
              xrefstyle="hyperlink"/></para></entry>

              <entry><para>The Framework Start Level if this is the System
              Bundle, see <xref
              linkend="framework.startlevel"/>.</para></entry>
            </row>

            <row>
              <entry><para><xref
              linkend="org.osgi.framework.wiring.FrameworkWiring"
              xrefstyle="hyperlink"/></para></entry>

              <entry><para>The Framework Wiring if this bundle is the System
              Bundle. See <xref linkend="framework.wiring"/>.</para></entry>
            </row>
          </tbody>
        </tgroup>
      </table>
    </section>
  </section>

  <section>
    <title>The Bundle Context</title>

    <para>The relationship between the Framework and its installed bundles is
    realized by the use of <xref linkend="org.osgi.framework.BundleContext"
    xrefstyle="hyperlink"/> objects. A <code>BundleContext</code> object
    represents the execution context of a single bundle within the OSGi
    framework, and acts as a proxy to the underlying Framework.</para>

    <para>A <code>BundleContext</code> object is created by the Framework when
    a bundle is started. The bundle can use this private
    <code>BundleContext</code> object for the following purposes:</para>

    <itemizedlist>
      <listitem>
        <para>Installing new bundles into the OSGi environment. See <xref
        linkend="i1314099"/>.</para>
      </listitem>

      <listitem>
        <para>Interrogating other bundles installed in the OSGi environment.
        See <xref linkend="i1237198"/>.</para>
      </listitem>

      <listitem>
        <para>Obtaining a persistent storage area. See <xref
        linkend="i1236436"/>.</para>
      </listitem>

      <listitem>
        <para>Retrieving service objects of registered services. See <xref
        linkend="framework.service.servicereferences"/>.</para>
      </listitem>

      <listitem>
        <para>Registering services in the Framework service. See <xref
        linkend="framework.service.registeringservices"/>.</para>
      </listitem>

      <listitem>
        <para>Subscribing or unsubscribing to events broadcast by the
        Framework. See <xref linkend="i3032481"/>.</para>
      </listitem>
    </itemizedlist>

    <para>When a bundle is started, the Framework creates a
    <code>BundleContext</code> object and provides this object as an argument
    to the <code>start(BundleContext)</code> method of the bundle’s Bundle
    Activator. Each bundle is provided with its own <code>BundleContext</code>
    object; these objects should not be passed between bundles, since the
    <code>BundleContext</code> object is related to the security and resource
    allocation aspects of a bundle.</para>

    <para>After the <code>stop(BundleContext)</code> method has returned, the
    <code>BundleContext</code> object must no longer be used. Framework
    implementations must throw an exception if the <code>BundleContext</code>
    object is used after a bundle is stopped.</para>

    <para>The <code>BundleContext</code> object is only valid during the
    <code>{ STARTING, ACTIVE, STOPPING }</code> states of a bundle. However,
    the <code>BundleContext</code> object become invalid after
    <code>stop(BundleContext)</code> returns (if the bundle has a Bundle
    Activator). The <code>BundleContext</code> object becomes invalid before
    disposing of any remaining registered services and releasing any remaining
    services in use. Since those activities can result in other bundles being
    called (for example, Service Listeners for <code>UNREGISTERING</code>
    events and Service Factories for unget operations), those other bundles
    can observe the stopping bundle in the <code>STOPPING</code> state but
    with an invalid <code>BundleContext</code> object.</para>

    <section xml:id="i1237198">
      <title>Getting Bundle Information</title>

      <para>The <code>BundleContext</code> interface defines methods to
      retrieve information about bundles installed in the OSGi
      framework:</para>

      <itemizedlist>
        <listitem>
          <para><code><xref
          linkend="org.osgi.framework.BundleContext.getBundle--"
          xrefstyle="hyperlink"/></code> – Returns the single
          <code>Bundle</code> object associated with the
          <code>BundleContext</code> object.</para>
        </listitem>

        <listitem>
          <para><code><xref
          linkend="org.osgi.framework.BundleContext.getBundles--"
          xrefstyle="hyperlink"/></code> – Returns an array of the bundles
          currently installed in the Framework.</para>
        </listitem>

        <listitem>
          <para><code><xref
          linkend="org.osgi.framework.BundleContext.getBundle-long-"
          xrefstyle="hyperlink"/></code> – Returns the <code>Bundle</code>
          object specified by the unique identifier, or <code>null</code> if
          no matching bundle is found.</para>
        </listitem>
      </itemizedlist>

      <para>Bundle access is not restricted; any bundle can enumerate the set
      of installed bundles. Information that can identify a bundle, however
      (such as its location, or its header information), is only provided to
      callers that have
      <code>AdminPermission[&lt;bundle&gt;,METADATA]</code>.</para>
    </section>

    <section xml:id="i1236436">
      <title>Persistent Storage</title>

      <para>The Framework should provide a private persistent storage area for
      each installed bundle on platforms with some form of file system
      support.</para>

      <para>The <code>BundleContext</code> interface defines access to this
      storage in terms of the <code>File</code> class, which supports
      platform-independent definitions of file and directory names.</para>

      <para>The <code>BundleContext</code> interface defines a method to
      access the private persistent storage area:
      <code>getDataFile(String)</code>. This method takes a relative file name
      as an argument. It translates this file name into an absolute file name
      in the bundle’s persistent storage area. It then returns a
      <code>File</code> object. This method returns <code>null</code> if there
      is no support for persistent storage.</para>

      <para>The Framework must automatically provide the bundle with
      <code>FilePermission[&lt;storage area&gt;, READ | WRITE | DELETE]</code>
      to allow the bundle to read, write, and delete files in that storage
      area.</para>

      <para>If <code>EXECUTE</code> permissions is required, then a relative
      path name can be used in the File Permission definition. For example,
      <code>FilePermission[bin/*,EXECUTE] specifies</code> that the
      sub-directory in the bundle’s private data area may contain executables.
      This only provides execute permission within the Java environment and
      does not handle the potential underlying operating system issues related
      to executables.</para>

      <para>This special treatment applies only to <code>FilePermission</code>
      objects assigned to a bundle. Default permissions must not receive this
      special treatment. A <code>FilePermission</code> for a relative path
      name assigned via the <code>setDefaultPermission</code> method must be
      ignored.</para>
    </section>

    <section xml:id="i2068690">
      <title>Environment Properties</title>

      <para>The <code>BundleContext</code> interface defines a method for
      returning information pertaining to Framework properties:
      <code>getProperty(String)</code>. This method can be used to return the
      Framework launching properties; see <xref
      linkend="framework.lifecycle.launchingproperties"/>. This method will
      examine the System properties if the requested property is not available
      in the launching properties.</para>
    </section>
  </section>

  <section xml:id="i3070515">
    <title>The System Bundle</title>

    <para xml:id="i3070521">In addition to normal bundles, the Framework
    itself is represented as a bundle. The bundle representing the Framework
    is referred to as the <emphasis>system bundle</emphasis>. Through the
    system bundle, the Framework may register services that can be used by
    other bundles. Examples of such a service is the Permission Admin
    service.</para>

    <para>The system bundle resembles the framework object when a framework is
    launched, but implementations are not required to use the same object for
    the framework object and the system bundle. However, both objects must
    have bundle id 0, same location, and bundle symbolic name.</para>

    <para>The system bundle is listed in the set of installed bundles returned
    by <code>BundleContext.getBundles()</code>, although it differs from other
    bundles in the following ways:</para>

    <itemizedlist>
      <listitem>
        <para>The system bundle is always assigned a bundle identifier of zero
        (<code>0</code>).</para>
      </listitem>

      <listitem>
        <para>The system bundle <code>getLocation</code> method returns the
        string: "<code>System Bundle</code>", as defined in the
        <code>Constants</code> interface.</para>
      </listitem>

      <listitem>
        <para>The system bundle has a bundle symbolic name that is unique for
        a specific version. However, the name <code>system.bundle</code> must
        be recognized as an alias to this implementation-defined name.</para>
      </listitem>

      <listitem xml:id="i3070525">
        <para>The system bundle's life cycle cannot be managed like normal
        bundles. Its life cycle methods must behave as follows:</para>

        <itemizedlist xml:id="i3070527">
          <listitem>
            <para><emphasis> start</emphasis> - Does nothing because the
            system bundle is already started.</para>
          </listitem>

          <listitem xml:id="i3070529">
            <para><emphasis> stop</emphasis> - Returns immediately and shuts
            down the Framework on another thread.</para>
          </listitem>

          <listitem xml:id="i3070531">
            <para><emphasis> update</emphasis> - Returns immediately, then
            stops and restarts the Framework on another thread.</para>
          </listitem>

          <listitem xml:id="i3070534">
            <para><emphasis> uninstall</emphasis> - The Framework must throw a
            <code>BundleException</code> indicating that the system bundle
            cannot be uninstalled.</para>
          </listitem>
        </itemizedlist>

        <para>See <xref linkend="framework.lifecycle-frameworks"/> for more
        information about the starting and stopping of the Framework.</para>
      </listitem>
    </itemizedlist>

    <section xml:id="i3293513">
      <title>System Bundle Headers</title>

      <para xml:id="i3291840">The system bundle's
      <code>Bundle.getHeaders</code> method returns a <code>Dictionary</code>
      object with implementation-specific manifest headers. The following
      headers of this OSGi specification can be returned in this dictionary.
      Headers not mentioned in this table should not be used.</para>

      <table>
        <title>Supported headers in the system bundle getHeaders
        method</title>

        <tgroup cols="3">
          <colspec colnum="1" colwidth="2*"/>

          <colspec colnum="2" colwidth="1*"/>

          <colspec colnum="3" colwidth="3*"/>

          <thead>
            <row>
              <entry>Header</entry>

              <entry>Type</entry>

              <entry>Description</entry>
            </row>
          </thead>

          <tbody>
            <row>
              <entry><code>Bundle-ContactAddress</code></entry>

              <entry><code>optional</code></entry>

              <entry><para>Recommended to provide the framework vendor's
              contact address.</para></entry>
            </row>

            <row>
              <entry><code>Bundle-Copyright</code></entry>

              <entry><code>optional</code></entry>

              <entry><para>Recommended to provide the framework's copyright
              information.</para></entry>
            </row>

            <row>
              <entry><code>Bundle-Description</code></entry>

              <entry><code>optional</code></entry>

              <entry><para>Recommended description of the
              framework.</para></entry>
            </row>

            <row>
              <entry><code>Bundle-DocURL</code></entry>

              <entry><code>optional</code></entry>

              <entry><para>Recommended documentation URL pointing to further
              information about the framework. </para></entry>
            </row>

            <row>
              <entry><code>Bundle-Icon</code></entry>

              <entry><code>optional</code></entry>

              <entry><para>Recommended pointer to a preferably PNG icon
              representing this framework.</para></entry>
            </row>

            <row>
              <entry><code>Bundle-Localization</code></entry>

              <entry><code>optional</code></entry>

              <entry><para>Recommended localization
              information.</para></entry>
            </row>

            <row>
              <entry><code>Bundle-License</code></entry>

              <entry><code>optional</code></entry>

              <entry><para>License information about this framework
              implementation.</para></entry>
            </row>

            <row>
              <entry><code>Bundle-ManifestVersion</code></entry>

              <entry><code>mandatory</code></entry>

              <entry><para>The maximum version of the manifest version
              understood by this framework.</para></entry>
            </row>

            <row>
              <entry><code>Bundle-Name</code></entry>

              <entry><code>optional</code></entry>

              <entry><para>Recommended human readable name of this
              framework.</para></entry>
            </row>

            <row>
              <entry><para><code>Bundle-Required«</code></para><para><code> ExecutionEnvironment</code></para></entry>

              <entry><code>mandatory</code></entry>

              <entry><para>Mandatory: the list of execution environments
              supported by this framework. This header is deprecated, see
              <xref linkend="framework.namespaces.osgi.ee"/>.</para></entry>
            </row>

            <row>
              <entry><code>Bundle-SymbolicName</code></entry>

              <entry><code>mandatory</code></entry>

              <entry><para>The implementation name for this
              framework.</para></entry>
            </row>

            <row>
              <entry><code>Bundle-Vendor</code></entry>

              <entry><code>optional</code></entry>

              <entry><para>Recommended vendor information</para></entry>
            </row>

            <row>
              <entry><code>Bundle-Version</code></entry>

              <entry><code>mandatory</code></entry>

              <entry><para>The version of this framework
              implementation.</para></entry>
            </row>

            <row>
              <entry><code>Export-Package</code></entry>

              <entry><code>mandatory</code></entry>

              <entry><para>Contains packages that are exported by the
              Framework like <code>org.osgi.framework</code> but also the
              packages listed in the framework property
              <code>org.osgi.framework.system.packages</code> or
              <code>org.osgi.framework.system.packages.extra</code>.</para></entry>
            </row>
          </tbody>
        </tgroup>
      </table>
    </section>
  </section>

  <section xml:id="i3032483">
    <title>Events</title>

    <para>The OSGi Framework Life Cycle layer supports the following types of
    events:</para>

    <itemizedlist>
      <listitem>
        <para><code><xref linkend="org.osgi.framework.BundleEvent"
        xrefstyle="hyperlink"/></code> - Reports changes in the life cycle of
        bundles.</para>
      </listitem>

      <listitem>
        <para><xref linkend="org.osgi.framework.FrameworkEvent"
        xrefstyle="hyperlink"/> - Reports that the Framework is started, start
        level has changed, packages have been refreshed, or that an error has
        been encountered.</para>
      </listitem>
    </itemizedlist>

    <para>The actual event that is reported is available with the
    <code>getType</code> method. The integer that is returned from this method
    can be one of the constant names that are described in the class. However,
    events can, and will be, extended in the future. Unrecognized event types
    should be ignored.</para>

    <section xml:id="i3032481">
      <title>Listeners</title>

      <para>A listener interface is associated with each type of event. The
      following list describes these listeners.</para>

      <itemizedlist>
        <listitem>
          <para><code><xref linkend="org.osgi.framework.BundleListener"
          xrefstyle="hyperlink"/></code> and <xref
          linkend="org.osgi.framework.SynchronousBundleListener"
          xrefstyle="hyperlink"/> - Called with an event of type
          <code>BundleEvent</code> when a bundle's life cycle information has
          been changed.</para>

          <para><code>SynchronousBundleListener</code> objects are called
          synchronously during the processing of the event and must be called
          before any <code>BundleListener</code> object is called. The
          following events are sent by the Framework after it has moved to a
          different state:</para>

          <itemizedlist>
            <listitem>
              <para><xref linkend="org.osgi.framework.BundleEvent.INSTALLED"
              xrefstyle="hyperlink"/> - Sent after a bundle is installed. The
              state is now Bundle <xref
              linkend="org.osgi.framework.Bundle.INSTALLED"
              xrefstyle="hyperlink"/> state.</para>
            </listitem>

            <listitem>
              <para><xref linkend="org.osgi.framework.BundleEvent.RESOLVED"
              xrefstyle="hyperlink"/> - Sent when the Framework has resolved a
              bundle. The state is now the Bundle <xref
              linkend="org.osgi.framework.Bundle.RESOLVED"
              xrefstyle="hyperlink"/> state.</para>
            </listitem>

            <listitem>
              <para><xref
              linkend="org.osgi.framework.BundleEvent.LAZY_ACTIVATION"
              xrefstyle="hyperlink"/> - The bundle has specified an activation
              policy; its activation is deferred to a later point in time. The
              state is set to the Bundle <xref
              linkend="org.osgi.framework.Bundle.STARTING"
              xrefstyle="hyperlink"/> state. This is only sent to
              <code>SynchronousBundleListener</code> objects.</para>
            </listitem>

            <listitem>
              <para><xref linkend="org.osgi.framework.BundleEvent.STARTING"
              xrefstyle="hyperlink"/> - Sent when the Framework is about to
              activate a bundle. This is only sent to
              <code>SynchronousBundleListener</code> objects. The state is now
              the Bundle <xref linkend="org.osgi.framework.Bundle.STARTING"
              xrefstyle="hyperlink"/> state.</para>
            </listitem>

            <listitem>
              <para><xref linkend="org.osgi.framework.BundleEvent.STARTED"
              xrefstyle="hyperlink"/> - Sent when the Framework has started a
              bundle. The state is now the Bundle <xref
              linkend="org.osgi.framework.Bundle.ACTIVE"
              xrefstyle="hyperlink"/> state.</para>
            </listitem>

            <listitem>
              <para><xref linkend="org.osgi.framework.BundleEvent.STOPPING"
              xrefstyle="hyperlink"/> - Sent when the Framework is about to
              stop a bundle or the start method of the Bundle Activator has
              thrown an exception and the bundle is stopped. This event
              indicates that the Bundle Context will be destroyed. This event
              is only sent to <code>SynchronousBundleListener</code>
              objects.</para>
            </listitem>

            <listitem>
              <para><xref linkend="org.osgi.framework.FrameworkEvent.STOPPED"
              xrefstyle="hyperlink"/> - Sent when the Framework has stopped a
              bundle.</para>
            </listitem>

            <listitem>
              <para><xref linkend="org.osgi.framework.BundleEvent.UNINSTALLED"
              xrefstyle="hyperlink"/> - Sent when the Framework has
              uninstalled a bundle</para>
            </listitem>

            <listitem>
              <para><xref linkend="org.osgi.framework.BundleEvent.UNRESOLVED"
              xrefstyle="hyperlink"/> - Sent when the Framework detects that a
              bundle becomes unresolved; this could happen when the bundle is
              refreshed or updated. When a set of bundles are refreshed using
              the Wiring API then each bundle in the set must have an
              <code>UNRESOLVED</code> BundleEvent published. The
              <code>UNRESOLVED</code> BundleEvent must be published after all
              the bundles in the set have been stopped and, in the case of a
              synchronous bundle listener, <emphasis>before</emphasis> any of
              the bundles in the set are re-started. <code>RESOLVED</code> and
              <code>UNRESOLVED</code> do not have to paired.</para>
            </listitem>

            <listitem>
              <para><xref linkend="org.osgi.framework.BundleEvent.UPDATED"
              xrefstyle="hyperlink"/> - Sent after a bundle is updated.</para>
            </listitem>
          </itemizedlist>
        </listitem>
      </itemizedlist>

      <itemizedlist>
        <listitem>
          <para><code><xref linkend="org.osgi.framework.FrameworkListener"
          xrefstyle="hyperlink"/></code> - Called with an event of type
          <code>FrameworkEvent</code>. Framework events are of type:</para>

          <itemizedlist>
            <listitem>
              <para><xref linkend="org.osgi.framework.FrameworkEvent.ERROR"
              xrefstyle="hyperlink"/> - Important error that requires the
              immediate attention of an operator.</para>
            </listitem>

            <listitem>
              <para><xref linkend="org.osgi.framework.FrameworkEvent.INFO"
              xrefstyle="hyperlink"/> - General information that is of
              interest in special situations.</para>
            </listitem>

            <listitem>
              <para><xref
              linkend="org.osgi.framework.FrameworkEvent.PACKAGES_REFRESHED"
              xrefstyle="hyperlink"/> - The Framework has refreshed the
              packages.</para>
            </listitem>

            <listitem>
              <para><xref linkend="org.osgi.framework.BundleEvent.STARTED"
              xrefstyle="hyperlink"/> - The Framework has performed all
              initialization and is running in normal mode.</para>
            </listitem>

            <listitem>
              <para><xref
              linkend="org.osgi.framework.FrameworkEvent.STARTLEVEL_CHANGED"
              xrefstyle="hyperlink"/> - Is sent by the Framework after a new
              start level has been set and processed.</para>
            </listitem>

            <listitem>
              <para><xref linkend="org.osgi.framework.FrameworkEvent.STOPPED"
              xrefstyle="hyperlink"/> - Sent by the Framework because of a
              stop operation on the system bundle.</para>
            </listitem>

            <listitem>
              <para><xref
              linkend="org.osgi.framework.FrameworkEvent.STOPPED_BOOTCLASSPATH_MODIFIED"
              xrefstyle="hyperlink"/> -Sent by the Framework because of a stop
              operation on the system bundle and a boot class path extension
              bundle has been installed or updated.</para>
            </listitem>

            <listitem>
              <para><xref
              linkend="org.osgi.framework.FrameworkEvent.STOPPED_UPDATE"
              xrefstyle="hyperlink"/> - Sent by the Framework because of an
              update operation on the system bundle. The Framework will be
              restarted after this event is fired.</para>
            </listitem>

            <listitem>
              <para><xref linkend="org.osgi.framework.FrameworkEvent.WARNING"
              xrefstyle="hyperlink"/> - A warning to the operator that is not
              crucial but may indicate a potential error situation.</para>
            </listitem>

            <listitem>
              <para><xref
              linkend="org.osgi.framework.FrameworkEvent.WAIT_TIMEDOUT"
              xrefstyle="hyperlink"/> - Returned from the
              <code>waitForStop</code> method when the Framework did not stop
              before the given wait time-out expired.</para>
            </listitem>
          </itemizedlist>
        </listitem>
      </itemizedlist>

      <para><xref linkend="org.osgi.framework.BundleContext"
      xrefstyle="hyperlink"/> interface methods are defined which can be used
      to add and remove each type of listener.</para>

      <para>Events can be asynchronously delivered, unless otherwise stated,
      meaning that they are not necessarily delivered by the same thread that
      generated the event. The thread used to call an event listener is not
      defined.</para>

      <para>The Framework must publish a <code>FrameworkEvent.ERROR</code> if
      a callback to an event listener generates an unchecked exception -
      except when the callback happens while delivering a
      <code>FrameworkEvent.ERROR</code> (to prevent an infinite loop).</para>

      <para>Synchronous events have the unfortunate effect that, in rare
      cases, events can be delivered out of order to a listener. For example,
      a Service Event <code>UNREGISTERING</code> can be delivered before its
      corresponding Service Event <code>REGISTERED</code>. One pathological
      case is when a service listener (for example a Service Tracker)
      unregisters a service that it receives in the <code>REGISTERED</code>
      event for. If there are listeners queued behind the pathological
      listener then they see the unregistering before they see the
      registration.</para>
    </section>

    <section xml:id="i2708484">
      <title>Delivering Events</title>

      <para>If the Framework delivers an event asynchronously, it must:</para>

      <itemizedlist>
        <listitem>
          <para>Collect a snapshot of the listener list at the time the event
          is published (rather than doing so in the future just prior to event
          delivery), but before the event is delivered, so that listeners do
          not enter the list after the event happened.</para>
        </listitem>

        <listitem>
          <para>Ensure, at the time the snapshot is taken, that listeners on
          the list still belong to active bundles at the time the event is
          delivered.</para>
        </listitem>

        <listitem>
          <para>It is possible to use more than one thread to deliver events.
          If this is the case then each handler must receive the events in the
          same order as the events were posted. This ensures that handlers see
          events in the expected order.</para>
        </listitem>
      </itemizedlist>

      <para>If the Framework did not capture the current listener list when
      the event was published, but instead waited until just prior to event
      delivery, then the following error could occur: a bundle could have
      started and registered a listener, and then the bundle could see its own
      <code>BundleEvent.INSTALLED</code> event.</para>

      <para>The following three scenarios illustrate this concept.</para>

      <orderedlist>
        <listitem>
          <para>Scenario one event sequence:</para>

          <itemizedlist>
            <listitem>
              <para>Event A is published.</para>
            </listitem>

            <listitem>
              <para>Listener 1 is registered.</para>
            </listitem>

            <listitem>
              <para>Asynchronous delivery of Event A is attempted.</para>
            </listitem>
          </itemizedlist>

          <para>Expected Behavior: Listener 1 must not receive Event A,
          because it was not registered at the time the event was
          published.</para>
        </listitem>

        <listitem>
          <para>Scenario two event sequence:</para>

          <itemizedlist>
            <listitem>
              <para>Listener 2 is registered.</para>
            </listitem>

            <listitem>
              <para>Event B is published.</para>
            </listitem>

            <listitem>
              <para>Listener 2 is unregistered.</para>
            </listitem>

            <listitem>
              <para>Asynchronous delivery of Event B is attempted.</para>
            </listitem>
          </itemizedlist>

          <para>Expected Behavior: Listener 2 receives Event B, because
          Listener 2 was registered at the time Event B was published.</para>
        </listitem>

        <listitem>
          <para>Scenario three event sequence:</para>

          <itemizedlist>
            <listitem>
              <para>Listener 3 is registered.</para>
            </listitem>

            <listitem>
              <para>Event C is published.</para>
            </listitem>

            <listitem>
              <para>The bundle that registered Listener 3 is stopped.</para>
            </listitem>

            <listitem>
              <para>Asynchronous delivery of Event C is attempted.</para>
            </listitem>
          </itemizedlist>

          <para>Expected Behavior: Listener 3 must not receive Event C,
          because its Bundle Context object is invalid.</para>
        </listitem>
      </orderedlist>
    </section>

    <section xml:id="i2708513">
      <title>Synchronization Pitfalls</title>

      <para>Generally, a bundle that calls a listener should not hold any Java
      monitors. This means that neither the Framework nor the originator of a
      synchronous event should be in a monitor when a callback is
      initiated.</para>

      <para>The purpose of a Java monitor is to protect the update of data
      structures. This should be a small region of code that does not call any
      code the effect of which cannot be overseen. Calling the OSGi Framework
      from synchronized code can cause unexpected side effects. One of these
      side effects might be <emphasis>deadlock</emphasis>. A deadlock is the
      situation where two threads are blocked because they are waiting for
      each other.</para>

      <para>Time-outs can be used to break deadlocks, but Java monitors do not
      have time-outs. Therefore, the code will hang forever until the system
      is reset (Java has deprecated all methods that can stop a thread). This
      type of deadlock is prevented by not calling the Framework (or other
      code that might cause callbacks) in a synchronized block.</para>

      <para>If locks are necessary when calling other code, use the Java
      monitor to create semaphores that can time-out and thus provide an
      opportunity to escape a deadlocked situation.</para>
    </section>
  </section>

  <section>
    <title>Security</title>

    <section xml:id="framework.lifecycle.adminpermission">
      <title>Admin Permission</title>

      <para>The Admin Permission is a permission used to grant the right to
      manage the Framework with the option to restrict this right to a subset
      of bundles, called <emphasis>targets</emphasis>. For example, an
      Operator can give a bundle the right to only manage bundles of a signer
      that has a subject name of ACME:</para>

      <programlisting>org.osgi.framework.AdminPermission(
    "(signer=\*, o=ACME, c=us)", ... )</programlisting>

      <para>The actions of the Admin Permission are fine-grained. They allow
      the deployer to assign only the permissions that are necessary for a
      bundle. For example, an HTTP implementation could be granted access to
      all resources of all bundles.</para>

      <programlisting>org.osgi.framework.AdminPermission("*",
    "resource" )</programlisting>

      <para>Code that needs to check Admin Permission must always use the
      constructor that takes a bundle as parameter: <xref
      linkend="org.osgi.framework.AdminPermission.AdminPermission-Bundle-String-"
      xrefstyle="hyperlink"/> with a single action.</para>

      <para>For example, the implementation of the <code>loadClass</code>
      method must check that the caller has access to the class space:</para>

      <programlisting>public class BundleImpl implements Bundle{

    Class loadClass(String name) {
        securityManager.checkPermission( 
            new AdminPermission(this,"class") );
            ...
    }
}</programlisting>

      <para>The Admin Permission takes a filter as its name. Filter based
      permissions are described in <xref
      linkend="framework.security.filterbasedpermissions"/>.</para>

      <section>
        <title>Actions</title>

        <para>The action parameter of Admin Permission will specify the subset
        of privileged administrative operations that are allowed by the
        Framework. The actions that are architected are listed in the
        following table. Future versions of the specification, as well as
        additional system services, can add additional actions. The given set
        should therefore not be assumed to be a closed set.</para>

        <table>
          <title>Admin Permission actions</title>

          <tgroup cols="2">
            <colspec colnum="1" colwidth="1*"/>

            <colspec colnum="2" colwidth="2.7*"/>

            <thead>
              <row>
                <entry>Action</entry>

                <entry>Used in</entry>
              </row>
            </thead>

            <tbody>
              <row>
                <entry><code>METADATA</code></entry>

                <entry><para><code>Bundle.getHeaders</code></para><para><code>Bundle.getLocation</code></para></entry>
              </row>

              <row>
                <entry><code>RESOURCE</code></entry>

                <entry><para><code>Bundle.getResource</code></para><para><code>Bundle.getResources</code></para><para><code>Bundle.getEntry</code></para><para><code>Bundle.getEntryPaths</code></para><para><code>Bundle.findEntries</code></para><para>Bundle
                resource/entry URL creation</para></entry>
              </row>

              <row>
                <entry><code>CLASS</code></entry>

                <entry><para><code>Bundle.loadClass</code></para></entry>
              </row>

              <row>
                <entry><code>LIFECYCLE</code></entry>

                <entry><para><code>BundleContext.installBundle</code></para><para><code>Bundle.update</code></para><para><code>Bundle.uninstall</code></para></entry>
              </row>

              <row>
                <entry><code>EXECUTE</code></entry>

                <entry><para><code>Bundle.start</code></para><para><code>Bundle.stop</code></para><para><code>BundleStartLevel.setBundleStartLevel</code></para></entry>
              </row>

              <row>
                <entry><code>LISTENER</code></entry>

                <entry><para><code>BundleContext.addBundleListener</code> for
                SynchronousBundleListener
                </para><para><code>BundleContext.removeBundleListener</code>
                for SynchronousBundleListener</para></entry>
              </row>

              <row>
                <entry><code>EXTENSIONLIFECYLE</code></entry>

                <entry><para><code>BundleContext.installBundle</code> for
                extension bundles</para><para><code>Bundle.update</code> for
                extension bundles</para><para><code>Bundle.uninstall</code>
                for extension bundles</para></entry>
              </row>

              <row>
                <entry><code>RESOLVE</code></entry>

                <entry><para><code>FrameworkWiring.refreshBundles</code></para><para><code>FrameworkWiring.resolveBundles</code></para></entry>
              </row>

              <row>
                <entry><code>STARTLEVEL</code></entry>

                <entry><para><code>FrameworkStartLevel.setStartLevel</code></para><para><code>FrameworkStartLevel.setInitialBundleStartLevel</code></para></entry>
              </row>

              <row>
                <entry><code>CONTEXT</code></entry>

                <entry><para><code>Bundle.getBundleContext</code></para></entry>
              </row>

              <row>
                <entry><code>WEAVE</code></entry>

                <entry><para><code>WovenClass.setBytes</code></para><para><code>WovenClass.getDynamicImports</code></para></entry>
              </row>
            </tbody>
          </tgroup>
        </table>

        <para>The special action <code>"*"</code> will represent all
        actions.</para>

        <para>Each bundle must be given <code>AdminPermission(&lt;bundle
        identifier&gt;, "resource,metadata,class,context")</code> so that it
        can access its own resources and context. This is an implicit
        permission that must be automatically given to all bundles by the
        Framework.</para>
      </section>
    </section>

    <section xml:id="framework.lifecycle.privilegedcallbacks">
      <title>Privileged Callbacks</title>

      <para>The following interfaces define bundle callbacks that are invoked
      by the Framework:</para>

      <itemizedlist>
        <listitem>
          <para><code>BundleActivator</code></para>
        </listitem>

        <listitem>
          <para><code>ServiceFactory</code></para>
        </listitem>

        <listitem>
          <para><code>BundleListener</code>, <code>ServiceListener</code>, and
          <code>FrameworkListener</code></para>
        </listitem>

        <listitem>
          <para>Framework hook services</para>
        </listitem>
      </itemizedlist>

      <para>When any of these callbacks are invoked by the Framework, the
      bundle that caused the callback may still be on the stack. For example,
      when one bundle installs and then starts another bundle, the installer
      bundle may be on the stack when the <code>BundleActivator.start</code>
      method of the installed bundle is called. Likewise, when a bundle
      registers a service object, it may be on the stack when the Framework
      calls back the <code>serviceChanged</code> method of all qualifying
      <code>ServiceListener</code> objects.</para>

      <para>Whenever any of these bundle callbacks try to access a protected
      resource or operation, the access control mechanism should consider not
      only the permissions of the bundle receiving the callback, but also
      those of the Framework and any other bundles on the stack. This means
      that in these callbacks, bundle programmers normally would use
      <code>doPrivileged</code> calls around any methods protected by a
      permission check (such as getting or registering service
      objects).</para>

      <para>In order to reduce the number of <code>doPrivileged</code> calls
      by bundle programmers, the Framework must perform a
      <code>doPrivileged</code> call around any bundle callbacks. The
      Framework should have <code>java.security.AllPermission</code>.
      Therefore, a bundle programmer can assume that the bundle is not further
      restricted except for its own permissions.</para>

      <para>Bundle programmers do not need to use <code>doPrivileged</code>
      calls in their implementations of any callbacks registered with and
      invoked by the Framework.</para>

      <para>For any other callbacks that are registered with a service object
      and therefore get invoked by the service-providing bundle directly,
      <code>doPrivileged</code> calls must be used in the callback
      implementation if the bundle's own privileges are to be exercised.
      Otherwise, the callback must fail if the bundle that initiated the
      callback lacks the required permissions.</para>

      <para>A framework must never load classes in a <code>doPrivileged</code>
      region, but must instead use the current stack. This means that static
      initializers and constructors must not assume that they are privileged.
      Any privileged code in a static initializer must be guarded with a
      <code>doPrivileged</code> region in the static initializer. Likewise, a
      framework must not instantiate a <code>BundleActivator</code> object in
      a <code>doPrivileged</code> region, but must instead use the current
      stack. This means that the <code>BundleActivator</code> constructor must
      not assume that it is privileged.</para>
    </section>

    <section>
      <title>Lazy Activation</title>

      <para>The activation policy, see <xref linkend="i3270439"/>, can
      indirectly cause the activation of a bundle.
      <code>AdminPermission[*,CLASS ]</code> therefore implies the
      <code>EXECUTE</code> action during a <code>loadClass</code> method
      call.</para>

      <para>Normal class loading caused by executing Java class code must not
      require <code>AdminPermission[*,EXECUTE ]</code>.</para>
    </section>
  </section>

  <section>
    <title>References</title>

    <bibliolist>
      <bibliomixed xml:id="i1296051"><title>The Standard for the Format of
      ARPA Internet Text Messages</title>STD 11, RFC 822, UDEL, August
      1982<?line-break ?>http://www.ietf.org/rfc/rfc822.txt</bibliomixed>

      <bibliomixed xml:id="i1296055"><title>The Hypertext Transfer Protocol -
      HTTP/1.1</title>RFC 2068 DEC, MIT/LCS, UC Irvine, January
      1997<?line-break ?>http://www.ietf.org/rfc/rfc2068.txt</bibliomixed>

      <bibliomixed xml:id="i1199923"><title>The Java Language Specification,
      Second Edition</title>http://docs.oracle.com/javase/specs/</bibliomixed>

      <bibliomixed xml:id="i1199796"><title>A String Representation of LDAP
      Search Filters</title>RFC 1960, UMich, 1996<?line-break ?>http://www.ietf.org/rfc/rfc1960.txt</bibliomixed>

      <bibliomixed xml:id="i1200042"><title>The Java Security Architecture for
      JDK 1.2</title>Version 1.0, Sun Microsystems, October 1998</bibliomixed>

      <bibliomixed xml:id="i1201324"><title>The Java 2 Package Versioning
      Specification</title>http://docs.oracle.com/javase/1.4.2/docs/guide/versioning/index.html</bibliomixed>

      <bibliomixed xml:id="i1304871"><title>Codes for the Representation of
      Names of Languages</title>ISO 639, International Standards
      Organization<?line-break ?>http://lcweb.loc.gov/standards/iso639-2/langhome.html</bibliomixed>

      <bibliomixed xml:id="i2164952"><title>Manifest
      Format</title>http://docs.oracle.com/javase/1.4.2/docs/guide/jar/jar.html#JAR%20Manifest</bibliomixed>

      <bibliomixed xml:id="i2461629"><title>W3C
      EBNF</title>http://www.w3c.org/TR/REC-xml#sec-notation</bibliomixed>

      <bibliomixed xml:id="i2467175"><title>Interval
      Notation</title>http://www.math.ohio-state.edu/courses/math104/interval.pdf</bibliomixed>

      <bibliomixed xml:id="i3287541"><title>OSGi Reference
      Names</title>http://www.osgi.org/Specifications/Reference</bibliomixed>

      <bibliomixed xml:id="i3290992"><title>JKS Keystore Format (reverse
      engineered)</title>http://metastatic.org/source/JKS.html</bibliomixed>

      <bibliomixed xml:id="i3300085"><title>Java Service Provider
      Configuration</title>http://docs.oracle.com/javase/6/docs/technotes/guides/jar/jar.html#Service%20Provider</bibliomixed>

      <bibliomixed xml:id="i3324333"><title>IETF RFC 1422 A Universally Unique
      IDentifier (UUID) URN
      Namespace</title>http://www.ietf.org/rfc/rfc4122.txt</bibliomixed>
    </bibliolist>
  </section>
</chapter><|MERGE_RESOLUTION|>--- conflicted
+++ resolved
@@ -90,7 +90,7 @@
         </listitem>
 
         <listitem>
-          <para><emphasis>Bundle Listener - </emphasis>A listener to Bundle
+          <para><emphasis>Bundle Listener</emphasis> - A listener to Bundle
           Events.</para>
         </listitem>
 
@@ -476,13 +476,8 @@
               set the VM security manager. The following type is
               architected:</para><itemizedlist>
                   <listitem>
-<<<<<<< HEAD
-                    <para><code>osgi –</code> Enables a security manager that
+                    <para><code>osgi</code> - Enables a security manager that
                     supports all security aspects of the OSGi Core
-=======
-                    <para><code>osgi</code> - Enables a security manager that
-                    supports all security aspects of the OSGi Release 4
->>>>>>> d1fc5d72
                     specifications (including postponed conditions).</para>
                   </listitem>
                 </itemizedlist><para>If specified, and there is a security
@@ -620,7 +615,6 @@
 
           <colspec colnum="2" colwidth="3*"/>
 
-<<<<<<< HEAD
           <colspec colnum="3" colwidth="3*"/>
 
           <thead>
@@ -636,7 +630,511 @@
           <tbody>
             <row>
               <entry><code>68k</code></entry>
-=======
+
+              <entry/>
+
+              <entry>Motorola 68000</entry>
+            </row>
+
+            <row>
+              <entry><code>ARM</code></entry>
+
+              <entry/>
+
+              <entry><para><emphasis>Intel Strong ARM. Deprecated because it
+              does not specify the endianness. See the following two
+              rows.</emphasis></para></entry>
+            </row>
+
+            <row>
+              <entry><code>arm_le</code></entry>
+
+              <entry/>
+
+              <entry>Intel Strong ARM Little Endian mode</entry>
+            </row>
+
+            <row>
+              <entry><code>arm_be</code></entry>
+
+              <entry/>
+
+              <entry>Intel String ARM Big Endian mode</entry>
+            </row>
+
+            <row>
+              <entry><code>Alpha</code></entry>
+
+              <entry/>
+
+              <entry>Compaq (ex DEC)</entry>
+            </row>
+
+            <row>
+              <entry><code>ia64n</code></entry>
+
+              <entry/>
+
+              <entry>Hewlett Packard 32 bit</entry>
+            </row>
+
+            <row>
+              <entry><code>ia64w</code></entry>
+
+              <entry/>
+
+              <entry>Hewlett Packard 64 bit mode</entry>
+            </row>
+
+            <row>
+              <entry><code>Ignite</code></entry>
+
+              <entry><code>psc1k</code></entry>
+
+              <entry>PTSC</entry>
+            </row>
+
+            <row>
+              <entry><code>Mips</code></entry>
+
+              <entry/>
+
+              <entry>SGI</entry>
+            </row>
+
+            <row>
+              <entry><code>PArisc</code></entry>
+
+              <entry/>
+
+              <entry>Hewlett Packard</entry>
+            </row>
+
+            <row>
+              <entry><code>PowerPC</code></entry>
+
+              <entry><code>power ppc</code></entry>
+
+              <entry>Motorola/IBM Power PC</entry>
+            </row>
+
+            <row>
+              <entry><code>Sh4</code></entry>
+
+              <entry/>
+
+              <entry>Hitachi</entry>
+            </row>
+
+            <row>
+              <entry><code>Sparc</code></entry>
+
+              <entry/>
+
+              <entry>Sun Microsystems</entry>
+            </row>
+
+            <row>
+              <entry><code>Sparcv9</code></entry>
+
+              <entry/>
+
+              <entry>Sun Microsystems</entry>
+            </row>
+
+            <row>
+              <entry><code>S390</code></entry>
+
+              <entry/>
+
+              <entry>IBM Mainframe 31 bit</entry>
+            </row>
+
+            <row>
+              <entry><code>S390x</code></entry>
+
+              <entry/>
+
+              <entry>IBM Mainframe 64-bit</entry>
+            </row>
+
+            <row>
+              <entry><code>V850E</code></entry>
+
+              <entry/>
+
+              <entry>NEC V850E</entry>
+            </row>
+
+            <row>
+              <entry><code>x86</code></entry>
+
+              <entry><code>pentium i386 i486 i586 i686</code></entry>
+
+              <entry>Intel &amp; AMD 32 bit</entry>
+            </row>
+
+            <row>
+              <entry><code>x86-64</code></entry>
+
+              <entry><code>amd64 em64t x86_64</code></entry>
+
+              <entry>AMD/Intel 64 bit x86 architecture</entry>
+            </row>
+          </tbody>
+        </tgroup>
+      </table>
+
+      <table xml:id="framework.module.os-names">
+        <title>Operating System Names</title>
+
+        <tgroup cols="3">
+          <colspec colnum="1" colwidth="2*"/>
+
+          <colspec colnum="2" colwidth="3*"/>
+
+          <colspec colnum="3" colwidth="3*"/>
+
+          <thead>
+            <row>
+              <entry>Name</entry>
+
+              <entry>Aliases</entry>
+
+              <entry>Description</entry>
+            </row>
+          </thead>
+
+          <tbody>
+            <row>
+              <entry><code>AIX</code></entry>
+
+              <entry/>
+
+              <entry><para>IBM</para></entry>
+            </row>
+
+            <row>
+              <entry><code>DigitalUnix</code></entry>
+
+              <entry/>
+
+              <entry><para>Compaq</para></entry>
+            </row>
+
+            <row>
+              <entry><code>Embos</code></entry>
+
+              <entry/>
+
+              <entry><para>Segger Embedded Software Solutions</para></entry>
+            </row>
+
+            <row>
+              <entry><code>Epoc32</code></entry>
+
+              <entry><code>SymbianOS</code></entry>
+
+              <entry><para>Symbian OS</para></entry>
+            </row>
+
+            <row>
+              <entry><code>FreeBSD</code></entry>
+
+              <entry/>
+
+              <entry><para>Free BSD</para></entry>
+            </row>
+
+            <row>
+              <entry><code>HPUX</code></entry>
+
+              <entry><code>hp-ux</code></entry>
+
+              <entry><para>Hewlett Packard</para></entry>
+            </row>
+
+            <row>
+              <entry><code>IRIX</code></entry>
+
+              <entry/>
+
+              <entry><para>Silicon Graphics</para></entry>
+            </row>
+
+            <row>
+              <entry><code>Linux</code></entry>
+
+              <entry/>
+
+              <entry><para>Open source</para></entry>
+            </row>
+
+            <row>
+              <entry><code>MacOS</code></entry>
+
+              <entry><code>"Mac OS"</code></entry>
+
+              <entry><para>Apple</para></entry>
+            </row>
+
+            <row>
+              <entry><code>MacOSX</code></entry>
+
+              <entry><code>"Mac OS X"</code></entry>
+
+              <entry><para>Apple</para></entry>
+            </row>
+
+            <row>
+              <entry><code>NetBSD</code></entry>
+
+              <entry/>
+
+              <entry><para>Open source</para></entry>
+            </row>
+
+            <row>
+              <entry><code>Netware</code></entry>
+
+              <entry/>
+
+              <entry><para>Novell</para></entry>
+            </row>
+
+            <row>
+              <entry><code>OpenBSD</code></entry>
+
+              <entry/>
+
+              <entry><para>Open source</para></entry>
+            </row>
+
+            <row>
+              <entry><code>OS2</code></entry>
+
+              <entry><code>OS/2</code></entry>
+
+              <entry><para>IBM</para></entry>
+            </row>
+
+            <row>
+              <entry><code>QNX</code></entry>
+
+              <entry><code>procnto</code></entry>
+
+              <entry><para>QNX</para></entry>
+            </row>
+
+            <row>
+              <entry><code>Solaris</code></entry>
+
+              <entry/>
+
+              <entry><para>Sun (almost an alias of SunOS)</para></entry>
+            </row>
+
+            <row>
+              <entry><code>SunOS</code></entry>
+
+              <entry/>
+
+              <entry><para>Sun Microsystems</para></entry>
+            </row>
+
+            <row>
+              <entry><code>VxWorks</code></entry>
+
+              <entry/>
+
+              <entry><para>WindRiver Systems</para></entry>
+            </row>
+
+            <row>
+              <entry><code>Windows95</code></entry>
+
+              <entry><code>Win95</code> <code>"Windows 95"</code>
+              <code>Win32</code></entry>
+
+              <entry><para>Microsoft Windows 95 </para></entry>
+            </row>
+
+            <row>
+              <entry><code>Windows98</code></entry>
+
+              <entry><code>Win98</code> <code>"Windows 98"</code>
+              <code>Win32</code></entry>
+
+              <entry><para>Microsoft Windows 98</para></entry>
+            </row>
+
+            <row>
+              <entry><code>WindowsNT</code></entry>
+
+              <entry><code>WinNT</code> <code>"Windows NT"</code>
+              <code>Win32</code></entry>
+
+              <entry><para>Microsoft Windows NT</para></entry>
+            </row>
+
+            <row>
+              <entry><code>WindowsCE</code></entry>
+
+              <entry><code>WinCE</code> <code>"Windows CE"</code></entry>
+
+              <entry><para>Microsoft Windows CE</para></entry>
+            </row>
+
+            <row>
+              <entry><code>Windows2000</code></entry>
+
+              <entry><code>Win2000</code> <code>"Windows 2000"</code>
+              <code>Win32</code></entry>
+
+              <entry><para>Microsoft Windows 2000</para></entry>
+            </row>
+
+            <row>
+              <entry><code>Windows2003</code></entry>
+
+              <entry><code>Win2003</code> <code>"Windows 2003"</code>
+              <code>Win32</code> <code>"Windows Server 2003"</code></entry>
+
+              <entry><para>Microsoft Windows 2003</para></entry>
+            </row>
+
+            <row>
+              <entry><code>WindowsXP</code></entry>
+
+              <entry><code>WinXP</code> <code>"Windows XP"</code>
+              <code>Win32</code></entry>
+
+              <entry><para>Microsoft Windows XP</para></entry>
+            </row>
+
+            <row>
+              <entry><code>WindowsVista</code></entry>
+
+              <entry><code>WinVista</code> <code>"Windows Vista"</code>
+              <code>Win32</code></entry>
+
+              <entry><para>Microsoft Windows Vista</para></entry>
+            </row>
+
+            <row>
+              <entry><code>Windows7</code></entry>
+
+              <entry><code>"Windows 7"</code> <code>Win32</code></entry>
+
+              <entry><para>Microsoft Windows 7</para></entry>
+            </row>
+
+            <row>
+              <entry><code>WindowsServer2008</code></entry>
+
+              <entry><code>"Windows Server 2008"</code></entry>
+
+              <entry><para>Microsoft Windows Server 2008</para></entry>
+            </row>
+          </tbody>
+        </tgroup>
+      </table>
+
+      <para>The properties in the following table are the fixed properties of
+      the framework. The values of these properties are established by the
+      framework implementation and added to the launching properties. If these
+      properties are set in the configuration properies, the framework must
+      ignore them.</para>
+
+      <table xml:id="framework.lifecycle-fixed.property.names">
+        <title>Fixed Framework Launching Properties</title>
+
+        <tgroup cols="2">
+          <colspec colname="col1" colnum="1" colwidth="1*"/>
+
+          <colspec colname="col2" colnum="2" colwidth="2*"/>
+
+          <thead>
+            <row>
+              <entry>Property name</entry>
+
+              <entry>Description</entry>
+            </row>
+          </thead>
+
+          <tbody>
+            <row>
+              <entry><code>org.osgi.framework.version</code></entry>
+
+              <entry><para>The specification version number implemented by the
+              Framework implementation. <code><xref
+              endterm="org.osgi.framework-version"
+              linkend="org.osgi.framework"/></code> is the specification
+              version number for this specification.</para></entry>
+            </row>
+
+            <row>
+              <entry><code>org.osgi.framework.vendor</code></entry>
+
+              <entry><para>The vendor of the Framework implementation.
+              </para></entry>
+            </row>
+
+            <row>
+              <entry><code>org.osgi.framework.uuid</code></entry>
+
+              <entry><para>Unique id for the framework instance, see <xref
+              linkend="i3324345"/>.</para></entry>
+            </row>
+
+            <row>
+              <entry><para><code>org.osgi.supports.«</code></para><para><code> framework.extension</code></para></entry>
+
+              <entry><para>Support for framework extensions is mandatory, must
+              therefore be set to <code>true</code>, see <xref
+              linkend="framework.module.extensionbundles"/>.</para></entry>
+            </row>
+
+            <row>
+              <entry><para><code>org.osgi.supports.«</code></para><para><code> bootclasspath.extension</code></para></entry>
+
+              <entry><para>Must be set to <code>true</code> or
+              <code>false</code>, see <xref
+              linkend="framework.module.requiringbundles"/>.</para></entry>
+            </row>
+
+            <row>
+              <entry><para><code>org.osgi.supports.«</code></para><para><code> framework.fragment</code></para></entry>
+
+              <entry><para>Support for fragment bundles is mandatory, must
+              therefore be set to <code>true</code>, see <xref
+              linkend="framework.module.fragmentbundles"/>.</para></entry>
+            </row>
+
+            <row>
+              <entry><para><code>org.osgi.supports.«</code></para><para><code> framework.requirebundle</code></para></entry>
+
+              <entry><para>Support for Require Bundle is mandatory, must
+              therefore be set to <code>true</code>, see <xref
+              linkend="framework.module.requiringbundles"/>.</para></entry>
+            </row>
+          </tbody>
+        </tgroup>
+      </table>
+
+      <para>All launching properties are available through the <xref
+      linkend="org.osgi.framework.BundleContext.getProperty-String-"
+      xrefstyle="hyperlink"/> method. See <xref linkend="i2068690"/>.</para>
+    </section>
+
+    <section>
+      <title>Life Cycle of a Framework</title>
+
+      <para>Once the frameworks is created, it must be in the
+      <code>INSTALLED</code> state. In this state, the framework is not active
+      and there is no valid Bundle Context. From this point on, the framework
+      object can go through its life cycle with the following methods.</para>
+
       <itemizedlist>
         <listitem>
           <para><code>init</code> - If the framework object is not active,
@@ -682,992 +1180,6 @@
           Exception when called.</para>
         </listitem>
       </itemizedlist>
->>>>>>> d1fc5d72
-
-              <entry/>
-
-              <entry>Motorola 68000</entry>
-            </row>
-
-            <row>
-              <entry><code>ARM</code></entry>
-
-              <entry/>
-
-              <entry><para><emphasis>Intel Strong ARM. Deprecated because it
-              does not specify the endianness. See the following two
-              rows.</emphasis></para></entry>
-            </row>
-
-            <row>
-              <entry><code>arm_le</code></entry>
-
-              <entry/>
-
-              <entry>Intel Strong ARM Little Endian mode</entry>
-            </row>
-
-            <row>
-              <entry><code>arm_be</code></entry>
-
-              <entry/>
-
-              <entry>Intel String ARM Big Endian mode</entry>
-            </row>
-
-            <row>
-              <entry><code>Alpha</code></entry>
-
-              <entry/>
-
-              <entry>Compaq (ex DEC)</entry>
-            </row>
-
-            <row>
-              <entry><code>ia64n</code></entry>
-
-              <entry/>
-
-              <entry>Hewlett Packard 32 bit</entry>
-            </row>
-
-            <row>
-              <entry><code>ia64w</code></entry>
-
-              <entry/>
-
-              <entry>Hewlett Packard 64 bit mode</entry>
-            </row>
-
-            <row>
-              <entry><code>Ignite</code></entry>
-
-              <entry><code>psc1k</code></entry>
-
-              <entry>PTSC</entry>
-            </row>
-
-            <row>
-              <entry><code>Mips</code></entry>
-
-<<<<<<< HEAD
-              <entry/>
-=======
-      <para>The OSGi Framework is running in a multi-threaded environment.
-      After the framework is started, it will start bundles and these bundles
-      will be activated. Activated bundles normally start background threads
-      or react on events from other bundles. That is, after the
-      <code>start</code> method returns, the framework has moved to the
-      <code>ACTIVE</code> state and many bundles can be busy on different
-      threads. At this point, the framework object can be stopped by the
-      launcher through the framework object, or by a bundle through the System
-      Bundle's <code>stop</code> method.</para>
->>>>>>> d1fc5d72
-
-              <entry>SGI</entry>
-            </row>
-
-<<<<<<< HEAD
-            <row>
-              <entry><code>PArisc</code></entry>
-
-              <entry/>
-
-              <entry>Hewlett Packard</entry>
-            </row>
-
-            <row>
-              <entry><code>PowerPC</code></entry>
-
-              <entry><code>power ppc</code></entry>
-=======
-      <itemizedlist>
-        <listitem>
-          <para><xref linkend="org.osgi.framework.FrameworkEvent.STOPPED"
-          xrefstyle="hyperlink"/> - This framework object has been shutdown.
-          It can be restarted.</para>
-        </listitem>
-
-        <listitem>
-          <para><xref
-          linkend="org.osgi.framework.FrameworkEvent.STOPPED_UPDATE"
-          xrefstyle="hyperlink"/> - This <code>Framework</code> object has
-          been updated. The framework will begin to restart. The framework
-          will return to its state before it was updated, either
-          <code>ACTIVE</code> or <code>STARTING</code>.</para>
-        </listitem>
-
-        <listitem>
-          <para><xref
-          linkend="org.osgi.framework.FrameworkEvent.STOPPED_BOOTCLASSPATH_MODIFIED"
-          xrefstyle="hyperlink"/> - This framework object has been stopped
-          because a boot class path extension bundle has been installed or
-          updated. The VM must be restarted in order for the changed boot
-          class path to take affect.</para>
-        </listitem>
-
-        <listitem>
-          <para><xref linkend="org.osgi.framework.FrameworkEvent.ERROR"
-          xrefstyle="hyperlink"/> - The Framework encountered an error while
-          shutting down or an error has occurred that forced the framework to
-          shutdown.</para>
-        </listitem>
-
-        <listitem>
-          <para><xref
-          linkend="org.osgi.framework.FrameworkEvent.WAIT_TIMEDOUT"
-          xrefstyle="hyperlink"/> - This method has timed out and returned
-          before this Framework has stopped.</para>
-        </listitem>
-      </itemizedlist>
-    </section>
->>>>>>> d1fc5d72
-
-              <entry>Motorola/IBM Power PC</entry>
-            </row>
-
-            <row>
-              <entry><code>Sh4</code></entry>
-
-              <entry/>
-
-              <entry>Hitachi</entry>
-            </row>
-
-            <row>
-              <entry><code>Sparc</code></entry>
-
-              <entry/>
-
-              <entry>Sun Microsystems</entry>
-            </row>
-
-            <row>
-              <entry><code>Sparcv9</code></entry>
-
-              <entry/>
-
-              <entry>Sun Microsystems</entry>
-            </row>
-
-            <row>
-              <entry><code>S390</code></entry>
-
-              <entry/>
-
-              <entry>IBM Mainframe 31 bit</entry>
-            </row>
-
-            <row>
-              <entry><code>S390x</code></entry>
-
-              <entry/>
-
-              <entry>IBM Mainframe 64-bit</entry>
-            </row>
-
-            <row>
-              <entry><code>V850E</code></entry>
-
-              <entry/>
-
-              <entry>NEC V850E</entry>
-            </row>
-
-            <row>
-              <entry><code>x86</code></entry>
-
-              <entry><code>pentium i386 i486 i586 i686</code></entry>
-
-              <entry>Intel &amp; AMD 32 bit</entry>
-            </row>
-
-            <row>
-              <entry><code>x86-64</code></entry>
-
-<<<<<<< HEAD
-              <entry><code>amd64 em64t x86_64</code></entry>
-
-              <entry>AMD/Intel 64 bit x86 architecture</entry>
-            </row>
-          </tbody>
-        </tgroup>
-      </table>
-
-      <table xml:id="framework.module.os-names">
-        <title>Operating System Names</title>
-
-        <tgroup cols="3">
-          <colspec colnum="1" colwidth="2*"/>
-=======
-    <para>Upon the activation of a bundle, it receives a Bundle Context. The
-    Bundle Context interface's methods can roughly be divided in the following
-    categories:</para>
-
-    <itemizedlist>
-      <listitem>
-        <para><emphasis>Information</emphasis> - Access to information about
-        the rest of the Framework.</para>
-      </listitem>
-
-      <listitem>
-        <para><emphasis>Life Cycle</emphasis> - The possibility to install
-        other bundles.</para>
-      </listitem>
-
-      <listitem>
-        <para><emphasis>Service Registry</emphasis> - The service registry is
-        discussed in <xref linkend="framework.service"/>.</para>
-      </listitem>
-    </itemizedlist>
-  </section>
->>>>>>> d1fc5d72
-
-          <colspec colnum="2" colwidth="3*"/>
-
-<<<<<<< HEAD
-          <colspec colnum="3" colwidth="3*"/>
-=======
-    <para>For each bundle installed in the OSGi framework, there is an
-    associated <xref linkend="org.osgi.framework.Bundle"
-    xrefstyle="hyperlink"/> object. The <code>Bundle</code> object for a
-    bundle can be used to manage the bundle's life cycle. This is usually done
-    with a Management Agent, which is also a Bundle.</para>
->>>>>>> d1fc5d72
-
-          <thead>
-            <row>
-              <entry>Name</entry>
-
-              <entry>Aliases</entry>
-
-<<<<<<< HEAD
-              <entry>Description</entry>
-            </row>
-          </thead>
-
-          <tbody>
-            <row>
-              <entry><code>AIX</code></entry>
-
-              <entry/>
-=======
-      <itemizedlist>
-        <listitem>
-          <para><emphasis>Bundle identifier</emphasis> - A <code>long</code>
-          that is a Framework assigned unique identifier for the full lifetime
-          of a bundle, even if it is updated or the Framework is restarted.
-          Its purpose is to distinguish bundles in a Framework. Bundle
-          identifiers are assigned in ascending order to bundles when they are
-          installed. The method <code>getBundleId()</code> returns a bundle's
-          identifier.</para>
-        </listitem>
-
-        <listitem>
-          <para><emphasis>Bundle location</emphasis> - A name assigned by the
-          management agent (Operator) to a bundle during the installation.
-          This string is normally interpreted as a URL to the JAR file but
-          this is not mandatory. Within a particular Framework, a location
-          must be unique. A location string uniquely identifies a bundle and
-          must not change when a bundle is updated. The
-          <code>getLocation()</code> method retrieves the location of a
-          bundle.</para>
-        </listitem>
-
-        <listitem>
-          <para><emphasis>Bundle Symbolic Name and Bundle Version</emphasis> -
-          A name and version assigned by the developer. The combination of
-          Bundle Version and Bundle Symbolic Name is a globally unique
-          identifier for a bundle. The <code>getSymbolicName()</code> method
-          returns the assigned bundle name. The Bundle
-          <code>getVersion()</code> method returns the version. Though the
-          pair is unique, it is possible to install the same bundle multiple
-          times if the <code>org.osgi.framework.bsnversion</code> framework
-          launching property is set to <code>managed</code> or
-          <code>multiple</code>, see also <xref
-          linkend="framework.bundlehooks.collisionhook"/>.</para>
-        </listitem>
-      </itemizedlist>
-    </section>
->>>>>>> d1fc5d72
-
-              <entry><para>IBM</para></entry>
-            </row>
-
-            <row>
-              <entry><code>DigitalUnix</code></entry>
-
-<<<<<<< HEAD
-              <entry/>
-
-              <entry><para>Compaq</para></entry>
-            </row>
-
-            <row>
-              <entry><code>Embos</code></entry>
-
-              <entry/>
-
-              <entry><para>Segger Embedded Software Solutions</para></entry>
-            </row>
-
-            <row>
-              <entry><code>Epoc32</code></entry>
-=======
-      <itemizedlist>
-        <listitem>
-          <para><xref linkend="org.osgi.framework.Bundle.INSTALLED"
-          xrefstyle="hyperlink"/> - The bundle has been successfully
-          installed.</para>
-        </listitem>
-
-        <listitem>
-          <para><xref linkend="org.osgi.framework.Bundle.RESOLVED"
-          xrefstyle="hyperlink"/> - All Java classes that the bundle needs are
-          available. This state indicates that the bundle is either ready to
-          be started or has stopped.</para>
-        </listitem>
-
-        <listitem>
-          <para><xref linkend="org.osgi.framework.Bundle.STARTING"
-          xrefstyle="hyperlink"/> - The bundle is being started, the
-          <code>BundleActivator.start</code> method will be called, and this
-          method has not yet returned. When the bundle has a lazy activation
-          policy, the bundle will remain in the <code>STARTING</code> state
-          until the bundle is activated. See <xref linkend="i3270439"/> for
-          more information.</para>
-        </listitem>
-
-        <listitem>
-          <para><xref linkend="org.osgi.framework.Bundle.ACTIVE"
-          xrefstyle="hyperlink"/> - The bundle has been successfully activated
-          and is running; its Bundle Activator <code>start</code> method has
-          been called and returned.</para>
-        </listitem>
-
-        <listitem>
-          <para><xref linkend="org.osgi.framework.Bundle.STOPPING"
-          xrefstyle="hyperlink"/> - The bundle is being stopped. The
-          <code>BundleActivator.stop</code> method has been called but the
-          <code>stop</code> method has not yet returned.</para>
-        </listitem>
-
-        <listitem>
-          <para><xref linkend="org.osgi.framework.Bundle.UNINSTALLED"
-          xrefstyle="hyperlink"/> - The bundle has been uninstalled. It cannot
-          move into another state.</para>
-        </listitem>
-      </itemizedlist>
->>>>>>> d1fc5d72
-
-              <entry><code>SymbianOS</code></entry>
-
-              <entry><para>Symbian OS</para></entry>
-            </row>
-
-            <row>
-              <entry><code>FreeBSD</code></entry>
-
-<<<<<<< HEAD
-              <entry/>
-=======
-      <para>The <code>Bundle</code> interface defines a
-      <code>getState()</code> method for returning a bundle's state.</para>
->>>>>>> d1fc5d72
-
-              <entry><para>Free BSD</para></entry>
-            </row>
-
-            <row>
-              <entry><code>HPUX</code></entry>
-
-              <entry><code>hp-ux</code></entry>
-
-              <entry><para>Hewlett Packard</para></entry>
-            </row>
-
-            <row>
-              <entry><code>IRIX</code></entry>
-
-<<<<<<< HEAD
-              <entry/>
-
-              <entry><para>Silicon Graphics</para></entry>
-            </row>
-=======
-      <itemizedlist>
-        <listitem>
-          <para><code><xref
-          linkend="org.osgi.framework.BundleContext.installBundle-String-"
-          xrefstyle="hyperlink"/></code> - Installs a bundle from the
-          specified location string (which should be a URL).</para>
-        </listitem>
-
-        <listitem>
-          <para><code><xref
-          linkend="org.osgi.framework.BundleContext.installBundle-String-InputStream-"
-          xrefstyle="hyperlink"/></code> - Installs a bundle from the
-          specified <code>InputStream</code> object.</para>
-        </listitem>
-      </itemizedlist>
->>>>>>> d1fc5d72
-
-            <row>
-              <entry><code>Linux</code></entry>
-
-              <entry/>
-
-              <entry><para>Open source</para></entry>
-            </row>
-
-            <row>
-              <entry><code>MacOS</code></entry>
-
-              <entry><code>"Mac OS"</code></entry>
-
-<<<<<<< HEAD
-              <entry><para>Apple</para></entry>
-            </row>
-
-            <row>
-              <entry><code>MacOSX</code></entry>
-=======
-      <itemizedlist>
-        <listitem>
-          <para><emphasis>Persistent</emphasis> - The bundle must remain
-          installed across Framework and Java VM invocations until it is
-          explicitly uninstalled.</para>
-        </listitem>
-
-        <listitem>
-          <para><emphasis>Atomic</emphasis> - The install method must
-          completely install the bundle or, if the installation fails, the
-          OSGi framework must be left in the same state as it was in before
-          the method was called.</para>
-        </listitem>
-      </itemizedlist>
->>>>>>> d1fc5d72
-
-              <entry><code>"Mac OS X"</code></entry>
-
-              <entry><para>Apple</para></entry>
-            </row>
-
-            <row>
-              <entry><code>NetBSD</code></entry>
-
-              <entry/>
-
-              <entry><para>Open source</para></entry>
-            </row>
-
-            <row>
-              <entry><code>Netware</code></entry>
-
-              <entry/>
-
-<<<<<<< HEAD
-              <entry><para>Novell</para></entry>
-            </row>
-=======
-        <listitem>
-          <para>If the optional Start Level API is used, then the bundle's
-          start level is met.</para>
-        </listitem>
-      </itemizedlist>
->>>>>>> d1fc5d72
-
-            <row>
-              <entry><code>OpenBSD</code></entry>
-
-<<<<<<< HEAD
-              <entry/>
-
-              <entry><para>Open source</para></entry>
-            </row>
-
-            <row>
-              <entry><code>OS2</code></entry>
-=======
-      <itemizedlist>
-        <listitem>
-          <para><emphasis>Stopped</emphasis> - The bundle should not be
-          started.</para>
-        </listitem>
-
-        <listitem>
-          <para><emphasis>Started with eager activation</emphasis> - The
-          bundle must be started once it is ready and it must then be eagerly
-          activated.</para>
-        </listitem>
-
-        <listitem>
-          <para><emphasis>Started with declared activation</emphasis> - The
-          bundle must be started once it is ready and it must then be
-          activated according to its declared activation policy. See <xref
-          linkend="i3270439"/>.</para>
-        </listitem>
-      </itemizedlist>
->>>>>>> d1fc5d72
-
-              <entry><code>OS/2</code></entry>
-
-<<<<<<< HEAD
-              <entry><para>IBM</para></entry>
-            </row>
-
-            <row>
-              <entry><code>QNX</code></entry>
-
-              <entry><code>procnto</code></entry>
-
-              <entry><para>QNX</para></entry>
-            </row>
-
-            <row>
-              <entry><code>Solaris</code></entry>
-=======
-      <itemizedlist>
-        <listitem>
-          <para><code>0</code> - Start the bundle with eager activation and
-          set the autostart setting to <emphasis>Started with eager
-          activation</emphasis>. If the bundle was already started with the
-          lazy activation policy and is awaiting activation, then it must be
-          activated immediately.</para>
-        </listitem>
-
-        <listitem>
-          <para><code><xref
-          linkend="org.osgi.framework.Bundle.START_TRANSIENT"
-          xrefstyle="hyperlink"/></code> - Identical to 0 in behavior,
-          however, the autostart setting must <emphasis>not</emphasis> be
-          altered. If the bundle can not be started, for example, the bundle
-          is not ready, then a Bundle Exception must be thrown.</para>
-        </listitem>
-
-        <listitem>
-          <para><code><xref
-          linkend="org.osgi.framework.Bundle.START_ACTIVATION_POLICY"
-          xrefstyle="hyperlink"/></code> - Start the bundle using the
-          activation policy declared in the manifest's Bundle-ActivationPolicy
-          header and set the autostart setting to <emphasis>Started with
-          declared activation</emphasis>.</para>
-        </listitem>
-
-        <listitem>
-          <para><code>START_ACTIVATION_POLICY | START_TRANSIENT</code> - Start
-          the bundle with the bundle's declared activation policy but do not
-          alter the autostart setting.</para>
-        </listitem>
-      </itemizedlist>
-
-      <para>The Framework must attempt to resolve the bundle, if not already
-      resolved, when trying to start the bundle. If the bundle fails to
-      resolve, the start method must throw a <code>BundleException</code>. In
-      this case, the bundle's autostart setting must still be set unless
-      <code>START_TRANSIENT</code> is used.</para>
->>>>>>> d1fc5d72
-
-              <entry/>
-
-              <entry><para>Sun (almost an alias of SunOS)</para></entry>
-            </row>
-
-            <row>
-              <entry><code>SunOS</code></entry>
-
-              <entry/>
-
-              <entry><para>Sun Microsystems</para></entry>
-            </row>
-
-<<<<<<< HEAD
-            <row>
-              <entry><code>VxWorks</code></entry>
-=======
-      <para>To inform the OSGi environment of the fully qualified class name
-      serving as its Bundle Activator, a bundle developer must declare a
-      Bundle-Activator manifest header in the bundle's manifest file. The
-      Framework must instantiate a new object of this class and cast it to a
-      <code>BundleActivator</code> instance. It must then call the
-      <code>BundleActivator.start</code> method to start the bundle.</para>
->>>>>>> d1fc5d72
-
-              <entry/>
-
-              <entry><para>WindRiver Systems</para></entry>
-            </row>
-
-            <row>
-              <entry><code>Windows95</code></entry>
-
-              <entry><code>Win95</code> <code>"Windows 95"</code>
-              <code>Win32</code></entry>
-
-              <entry><para>Microsoft Windows 95 </para></entry>
-            </row>
-
-<<<<<<< HEAD
-            <row>
-              <entry><code>Windows98</code></entry>
-
-              <entry><code>Win98</code> <code>"Windows 98"</code>
-              <code>Win32</code></entry>
-=======
-      <itemizedlist>
-        <listitem>
-          <para><code><xref
-          linkend="org.osgi.framework.BundleActivator.start-BundleContext-"
-          xrefstyle="hyperlink"/></code> - This method can allocate resources
-          that a bundle needs, start threads, register services, and more. If
-          this method does not register any services, the bundle can register
-          services it needs later: for example, in a callback or an external
-          event, as long as it is in the <code>ACTIVE</code> state. If the
-          <code>start(BundleContext)</code> method throws an exception, the
-          Framework must mark the bundle as stopped and send out
-          <code>STOPPING</code> and <code>STOPPED</code> events but it must
-          not call the Bundle Activator <code>stop(BundleContext)</code>
-          method. The start method must therefore be careful to clean up any
-          resources it creates in the start method when it throws an
-          exception.</para>
-        </listitem>
-
-        <listitem>
-          <para><code><xref
-          linkend="org.osgi.framework.BundleActivator.stop-BundleContext-"
-          xrefstyle="hyperlink"/></code> - This method must undo all the
-          actions of the <code>BundleActivator.start(BundleContext)</code>
-          method. However, it is unnecessary to unregister services or
-          Framework listeners, because they must be cleaned up by the
-          Framework anyway. This method is only called when the bundle has
-          reached the <code>ACTIVE</code> state. That is, when the start
-          method has thrown exception, the <code>stop</code> method is never
-          called for the same instance.</para>
-        </listitem>
-      </itemizedlist>
->>>>>>> d1fc5d72
-
-              <entry><para>Microsoft Windows 98</para></entry>
-            </row>
-
-            <row>
-              <entry><code>WindowsNT</code></entry>
-
-              <entry><code>WinNT</code> <code>"Windows NT"</code>
-              <code>Win32</code></entry>
-
-              <entry><para>Microsoft Windows NT</para></entry>
-            </row>
-
-<<<<<<< HEAD
-            <row>
-              <entry><code>WindowsCE</code></entry>
-=======
-        <programlisting>Bundle-ActivationPolicy ::= policy ( ';' directive)*
-policy ::= 'lazy'</programlisting>
->>>>>>> d1fc5d72
-
-              <entry><code>WinCE</code> <code>"Windows CE"</code></entry>
-
-              <entry><para>Microsoft Windows CE</para></entry>
-            </row>
-
-            <row>
-              <entry><code>Windows2000</code></entry>
-
-              <entry><code>Win2000</code> <code>"Windows 2000"</code>
-              <code>Win32</code></entry>
-
-              <entry><para>Microsoft Windows 2000</para></entry>
-            </row>
-
-            <row>
-              <entry><code>Windows2003</code></entry>
-
-              <entry><code>Win2003</code> <code>"Windows 2003"</code>
-              <code>Win32</code> <code>"Windows Server 2003"</code></entry>
-
-              <entry><para>Microsoft Windows 2003</para></entry>
-            </row>
-
-            <row>
-              <entry><code>WindowsXP</code></entry>
-
-              <entry><code>WinXP</code> <code>"Windows XP"</code>
-              <code>Win32</code></entry>
-
-              <entry><para>Microsoft Windows XP</para></entry>
-            </row>
-
-            <row>
-              <entry><code>WindowsVista</code></entry>
-
-              <entry><code>WinVista</code> <code>"Windows Vista"</code>
-              <code>Win32</code></entry>
-
-              <entry><para>Microsoft Windows Vista</para></entry>
-            </row>
-
-            <row>
-              <entry><code>Windows7</code></entry>
-
-              <entry><code>"Windows 7"</code> <code>Win32</code></entry>
-
-              <entry><para>Microsoft Windows 7</para></entry>
-            </row>
-
-<<<<<<< HEAD
-            <row>
-              <entry><code>WindowsServer2008</code></entry>
-
-              <entry><code>"Windows Server 2008"</code></entry>
-=======
-        <itemizedlist>
-          <listitem>
-            <para><code>include</code> - A list of package names that must
-            trigger the activation when a class is loaded from any of these
-            packages. The default is all package names present in the
-            bundle.</para>
-          </listitem>
-
-          <listitem>
-            <para><code>exclude</code> - A list of package names that must not
-            trigger the activation of the bundle when a class is loaded from
-            any of these packages. The default is no package names.</para>
-          </listitem>
-        </itemizedlist>
->>>>>>> d1fc5d72
-
-              <entry><para>Microsoft Windows Server 2008</para></entry>
-            </row>
-          </tbody>
-        </tgroup>
-      </table>
-
-      <para>The properties in the following table are the fixed properties of
-      the framework. The values of these properties are established by the
-      framework implementation and added to the launching properties. If these
-      properties are set in the configuration properies, the framework must
-      ignore them.</para>
-
-      <table xml:id="framework.lifecycle-fixed.property.names">
-        <title>Fixed Framework Launching Properties</title>
-
-        <tgroup cols="2">
-          <colspec colname="col1" colnum="1" colwidth="1*"/>
-
-          <colspec colname="col2" colnum="2" colwidth="2*"/>
-
-          <thead>
-            <row>
-              <entry>Property name</entry>
-
-              <entry>Description</entry>
-            </row>
-          </thead>
-
-          <tbody>
-            <row>
-              <entry><code>org.osgi.framework.version</code></entry>
-
-<<<<<<< HEAD
-              <entry><para>The specification version number implemented by the
-              Framework implementation. <code><xref
-              endterm="org.osgi.framework-version"
-              linkend="org.osgi.framework"/></code> is the specification
-              version number for this specification.</para></entry>
-            </row>
-
-            <row>
-              <entry><code>org.osgi.framework.vendor</code></entry>
-
-              <entry><para>The vendor of the Framework implementation.
-              </para></entry>
-            </row>
-=======
-      <para>The <code>Bundle</code> interface defines the
-      <code>stop(int)</code> method for stopping a bundle. This calls the stop
-      method when the bundle is in the <code>ACTIVE</code> state and sets the
-      bundle's state to <code>RESOLVED</code>. The <code>stop(int)</code>
-      takes an integer option. The following value has been defined for this
-      option:</para>
-
-      <itemizedlist>
-        <listitem>
-          <para><code>0</code> - If the bundle was activated, then deactivate
-          the bundle and sets the autostart setting for this bundle to
-          <emphasis>Stopped</emphasis>.</para>
-        </listitem>
-
-        <listitem>
-          <para><code><xref linkend="org.osgi.framework.Bundle.STOP_TRANSIENT"
-          xrefstyle="hyperlink"/></code> - If the bundle was activated, then
-          deactivate the bundle. Does not alter the autostart setting for this
-          bundle.</para>
-        </listitem>
-      </itemizedlist>
->>>>>>> d1fc5d72
-
-            <row>
-              <entry><code>org.osgi.framework.uuid</code></entry>
-
-              <entry><para>Unique id for the framework instance, see <xref
-              linkend="i3324345"/>.</para></entry>
-            </row>
-
-            <row>
-              <entry><para><code>org.osgi.supports.«</code></para><para><code> framework.extension</code></para></entry>
-
-              <entry><para>Support for framework extensions is mandatory, must
-              therefore be set to <code>true</code>, see <xref
-              linkend="framework.module.extensionbundles"/>.</para></entry>
-            </row>
-
-            <row>
-              <entry><para><code>org.osgi.supports.«</code></para><para><code> bootclasspath.extension</code></para></entry>
-
-<<<<<<< HEAD
-              <entry><para>Must be set to <code>true</code> or
-              <code>false</code>, see <xref
-              linkend="framework.module.requiringbundles"/>.</para></entry>
-            </row>
-=======
-      <para>If the stopping bundle had registered any services or Framework
-      listeners during its lifetime, then the Framework must automatically
-      unregister all registered services and Framework listeners when the
-      bundle is stopped. It is therefore unnecessary from the Framework's
-      point of view to unregister any services or Framework listeners in the
-      <code>stop</code> method.</para>
->>>>>>> d1fc5d72
-
-            <row>
-              <entry><para><code>org.osgi.supports.«</code></para><para><code> framework.fragment</code></para></entry>
-
-              <entry><para>Support for fragment bundles is mandatory, must
-              therefore be set to <code>true</code>, see <xref
-              linkend="framework.module.fragmentbundles"/>.</para></entry>
-            </row>
-
-            <row>
-              <entry><para><code>org.osgi.supports.«</code></para><para><code> framework.requirebundle</code></para></entry>
-
-              <entry><para>Support for Require Bundle is mandatory, must
-              therefore be set to <code>true</code>, see <xref
-              linkend="framework.module.requiringbundles"/>.</para></entry>
-            </row>
-          </tbody>
-        </tgroup>
-      </table>
-
-      <para>All launching properties are available through the <xref
-      linkend="org.osgi.framework.BundleContext.getProperty-String-"
-      xrefstyle="hyperlink"/> method. See <xref linkend="i2068690"/>.</para>
-    </section>
-
-    <section>
-      <title>Life Cycle of a Framework</title>
-
-      <para>Once the frameworks is created, it must be in the
-      <code>INSTALLED</code> state. In this state, the framework is not active
-      and there is no valid Bundle Context. From this point on, the framework
-      object can go through its life cycle with the following methods.</para>
-
-      <itemizedlist>
-        <listitem>
-<<<<<<< HEAD
-          <para><code>init</code> – If the framework object is not active,
-          then this method moves the framework object into the
-          <code>STARTING</code> state.</para>
-        </listitem>
-
-        <listitem>
-          <para><code>start</code> – Ensure that the framework is in the
-          <code>ACTIVE</code> state. This method can be called only on the
-          framework because there are no bundles running yet.</para>
-=======
-          <para><code><xref linkend="org.osgi.framework.Bundle.update--"
-          xrefstyle="hyperlink"/></code> - This method updates a
-          bundle.</para>
-        </listitem>
-
-        <listitem>
-          <para><xref linkend="org.osgi.framework.Bundle.update-InputStream-"
-          xrefstyle="hyperlink"/> - This method updates a bundle from the
-          specified <code>InputStream</code> object.</para>
->>>>>>> d1fc5d72
-        </listitem>
-
-<<<<<<< HEAD
-        <listitem>
-          <para><code>update</code> – Stop the framework. This returns the
-          Framework event <xref
-          linkend="org.osgi.framework.FrameworkEvent.STOPPED_UPDATE"
-          xrefstyle="hyperlink"/> or <xref
-          linkend="org.osgi.framework.FrameworkEvent.STOPPED_BOOTCLASSPATH_MODIFIED"
-          xrefstyle="hyperlink"/> to the <code>waitForStop</code> method and
-          then restarts the framework to its previous state. The launcher
-          should then take the appropriate action and then call the
-          <code>waitForStop</code> method again or reboot the VM. The
-          <code>update</code> method can be called on the framework or on the
-          system bundle. If the framework is not active, this has no
-          effect.</para>
-        </listitem>
-=======
-      <para>The update process supports migration from one version of a bundle
-      to a newer version of the same bundle. The exports of an updated bundle
-      must be immediately available to the Framework. If none of the old
-      exports are used, then the old exports must be removed. Otherwise, all
-      old exports must remain available for existing bundles and future
-      resolves until the bundle is refreshed, see <xref
-      linkend="framework.wiring.refreshing"/>, or the Framework is
-      restarted.</para>
-
-      <para>After the update operation is complete, the framework must attempt
-      to move the bundle to the same state as it was before the operation
-      taking the activation policy into account, without changing the
-      autostart setting. This is described in more detail in <xref
-      linkend="i3285256"/>.</para>
-
-      <para>An updater of a bundle must have
-      <code>AdminPermission[&lt;bundle&gt;,LIFECYCLE]</code> for both the
-      installed bundle as well as the new bundle. The parameters of
-      <code>AdminPermission</code> are explained in <code><xref
-      linkend="framework.lifecycle.adminpermission"/></code>.</para>
-    </section>
-
-    <section>
-      <title>Uninstalling Bundles</title>
-
-      <para>The <code>Bundle</code> interface defines the
-      <code>uninstall()</code> method for uninstalling a bundle from the
-      Framework. This method causes the Framework to notify other bundles that
-      the bundle is being uninstalled, and sets the bundle's state to
-      <code>UNINSTALLED</code>. To whatever extent possible, the Framework
-      must remove any resources related to the bundle. This method must always
-      uninstall the bundle from the persistent storage of the
-      Framework.</para>
-
-      <para>Once this method returns, the state of the OSGi framework must be
-      the same as if the bundle had never been installed, unless:</para>
->>>>>>> d1fc5d72
-
-        <listitem>
-          <para><code>stop</code> – Move the framework into the
-          <code>RESOLVED</code> state via the <code>STOPPING</code> state.
-          This will return a Framework <xref
-          linkend="org.osgi.framework.FrameworkEvent.STOPPED"
-          xrefstyle="hyperlink"/> event from the <code>waitForStop</code>
-          method. The Framework's Bundle Context is no longer valid. The
-          framework must be initialized again to get a new, valid Bundle
-          Context. The <code>stop</code> method can be called on the framework
-          or on the system bundle.</para>
-        </listitem>
-
-        <listitem>
-          <para><code>uninstall</code> – Must not be called, will throw an
-          Exception when called.</para>
-        </listitem>
-      </itemizedlist>
 
       <para><xref linkend="i3309036"
       xrefstyle="template:Figure %n on page %p"/> shows how the previous
@@ -1703,85 +1215,12 @@
 
       <itemizedlist>
         <listitem>
-<<<<<<< HEAD
           <para>Event handling is enabled,</para>
         </listitem>
 
         <listitem>
           <para>The security manager is configured,</para>
         </listitem>
-=======
-          <para><code><xref linkend="org.osgi.framework.Bundle.getHeaders--"
-          xrefstyle="hyperlink"/></code> - Returns a <code>Dictionary</code>
-          object that contains the bundle's manifest headers and values as
-          key/value pairs. The values returned are localized according to the
-          default locale returned by
-          <code>java.util.Locale.getDefault</code>.</para>
-        </listitem>
-
-        <listitem>
-          <para><code><xref
-          linkend="org.osgi.framework.Bundle.getHeaders-String-"
-          xrefstyle="hyperlink"/></code> - Returns a <code>Dictionary</code>
-          object that contains the bundle's manifest headers and values as
-          key/value pairs. The returned values are localized using the
-          specified locale. The locale may take the following values:</para>
-
-          <itemizedlist>
-            <listitem>
-              <para><code>null</code> - The default locale returned by
-              <code>java.util.Locale.getDefault</code> is used. This makes
-              this method identical to the <code>getHeaders()</code>
-              method.</para>
-            </listitem>
-
-            <listitem>
-              <para><emphasis>Empty string</emphasis> - The dictionary will
-              contain the raw (unlocalized) manifest headers including any
-              leading '%'.</para>
-            </listitem>
-
-            <listitem>
-              <para><emphasis>A Specific Locale</emphasis> - The given locale
-              is used to localize the manifest headers.</para>
-            </listitem>
-          </itemizedlist>
-        </listitem>
-      </itemizedlist>
-
-      <para>Localization is performed according to the description in <xref
-      linkend="framework.module.localization"/>. If no translation is found
-      for a specific key, the <code>Dictionary</code> returned by
-      <code>Bundle.getHeaders</code> will return the raw values as specified
-      in the manifest header values without the leading '%' character.</para>
-
-      <para>These methods require <code>AdminPermission[&lt;bundle&gt;,</code>
-      <xref linkend="org.osgi.framework.AdminPermission.METADATA"
-      xrefstyle="hyperlink"/>] because some of the manifest header information
-      may be sensitive, such as the packages listed in the Export-Package
-      header. Bundles always have permission to read their own headers.</para>
-
-      <para>The <code>getHeaders</code> methods must continue to provide the
-      manifest header information after the bundle enters the <xref
-      linkend="org.osgi.framework.Bundle.UNINSTALLED" xrefstyle="hyperlink"/>
-      state. After the bundle has been uninstalled, this method will only
-      return manifest headers that are raw or localized for the default locale
-      at the time the bundle was uninstalled.</para>
-
-      <para>A framework implementation must use only the raw (unlocalized)
-      manifest headers when processing manifest headers. Localizations must
-      not influence the operations of the Framework.</para>
-    </section>
-
-    <section>
-      <title>Loading Classes</title>
-
-      <para>In certain cases, it is necessary to load classes as if they were
-      loaded from inside the bundle. The <code><xref
-      linkend="org.osgi.framework.Bundle.loadClass-String-"
-      xrefstyle="hyperlink"/></code> method gives access to the bundle class
-      loader. This method can be used to:</para>
->>>>>>> d1fc5d72
 
         <listitem>
           <para>Start level is set to 0,</para>
@@ -1797,48 +1236,19 @@
         </listitem>
 
         <listitem>
-<<<<<<< HEAD
           <para>Framework services are available,</para>
         </listitem>
-=======
-          <para><emphasis>Class Space</emphasis> - The
-          <code>getResource(String)</code> and
-          <code>getResources(String)</code> provide access to resources that
-          is consistent with the class space as described in <xref
-          linkend="framework.module.overallsearchorder"/>. Following the
-          search order can make certain parts of the JAR files inaccessible.
-          These methods require that the bundle is resolved. If the bundle is
-          not resolved, the Framework must attempt to resolve it.</para>
->>>>>>> d1fc5d72
 
         <listitem>
           <para>The framework state is <code>STARTING</code></para>
         </listitem>
 
         <listitem>
-<<<<<<< HEAD
           <para>Has a valid UUID</para>
         </listitem>
 
         <listitem>
           <para>The system bundle can adapt to any of its defined types</para>
-=======
-          <para><emphasis>JAR File</emphasis> - The
-          <code>getEntry(String)</code> and <code>getEntryPaths(String)</code>
-          methods provide access to the resources in the bundle's JAR file. No
-          searching is involved, only the raw JAR file is taken into account.
-          The purpose of these methods is to provide low-level access without
-          requiring that the bundle is resolved.</para>
-        </listitem>
-
-        <listitem>
-          <para><emphasis>Bundle Space</emphasis> - The
-          <code>findEntries(String,String,boolean)</code> is an intermediate
-          form. Useful when configuration or setup information is needed from
-          another bundle. It considers Fragment bundles but it must never
-          create a class loader. The method provides access to all directories
-          in the associated JAR files.</para>
->>>>>>> d1fc5d72
         </listitem>
       </itemizedlist>
     </section>
@@ -1924,7 +1334,7 @@
       <code>ACTIVE</code> state and many bundles can be busy on different
       threads. At this point, the framework object can be stopped by the
       launcher through the framework object, or by a bundle through the System
-      Bundle’s <code>stop</code> method.</para>
+      Bundle's <code>stop</code> method.</para>
 
       <para>The <xref
       linkend="org.osgi.framework.launch.Framework.waitForStop-long-"
@@ -1937,14 +1347,14 @@
       <itemizedlist>
         <listitem>
           <para><xref linkend="org.osgi.framework.FrameworkEvent.STOPPED"
-          xrefstyle="hyperlink"/> – This framework object has been shutdown.
+          xrefstyle="hyperlink"/> - This framework object has been shutdown.
           It can be restarted.</para>
         </listitem>
 
         <listitem>
           <para><xref
           linkend="org.osgi.framework.FrameworkEvent.STOPPED_UPDATE"
-          xrefstyle="hyperlink"/> – This <code>Framework</code> object has
+          xrefstyle="hyperlink"/> - This <code>Framework</code> object has
           been updated. The framework will begin to restart. The framework
           will return to its state before it was updated, either
           <code>ACTIVE</code> or <code>STARTING</code>.</para>
@@ -1953,7 +1363,7 @@
         <listitem>
           <para><xref
           linkend="org.osgi.framework.FrameworkEvent.STOPPED_BOOTCLASSPATH_MODIFIED"
-          xrefstyle="hyperlink"/> – This framework object has been stopped
+          xrefstyle="hyperlink"/> - This framework object has been stopped
           because a boot class path extension bundle has been installed or
           updated. The VM must be restarted in order for the changed boot
           class path to take affect.</para>
@@ -1961,7 +1371,7 @@
 
         <listitem>
           <para><xref linkend="org.osgi.framework.FrameworkEvent.ERROR"
-          xrefstyle="hyperlink"/> – The Framework encountered an error while
+          xrefstyle="hyperlink"/> - The Framework encountered an error while
           shutting down or an error has occurred that forced the framework to
           shutdown.</para>
         </listitem>
@@ -1969,7 +1379,7 @@
         <listitem>
           <para><xref
           linkend="org.osgi.framework.FrameworkEvent.WAIT_TIMEDOUT"
-          xrefstyle="hyperlink"/> – This method has timed out and returned
+          xrefstyle="hyperlink"/> - This method has timed out and returned
           before this Framework has stopped.</para>
         </listitem>
       </itemizedlist>
@@ -2075,22 +1485,22 @@
     running threads.</para>
 
     <para>Upon the activation of a bundle, it receives a Bundle Context. The
-    Bundle Context interface’s methods can roughly be divided in the following
+    Bundle Context interface's methods can roughly be divided in the following
     categories:</para>
 
     <itemizedlist>
       <listitem>
-        <para><emphasis>Information</emphasis> – Access to information about
+        <para><emphasis>Information</emphasis> - Access to information about
         the rest of the Framework.</para>
       </listitem>
 
       <listitem>
-        <para><emphasis>Life Cycle</emphasis> – The possibility to install
+        <para><emphasis>Life Cycle</emphasis> - The possibility to install
         other bundles.</para>
       </listitem>
 
       <listitem>
-        <para><emphasis>Service Registry</emphasis> – The service registry is
+        <para><emphasis>Service Registry</emphasis> - The service registry is
         discussed in <xref linkend="framework.service"/>.</para>
       </listitem>
     </itemizedlist>
@@ -2102,7 +1512,7 @@
     <para>For each bundle installed in the OSGi framework, there is an
     associated <xref linkend="org.osgi.framework.Bundle"
     xrefstyle="hyperlink"/> object. The <code>Bundle</code> object for a
-    bundle can be used to manage the bundle’s life cycle. This is usually done
+    bundle can be used to manage the bundle's life cycle. This is usually done
     with a Management Agent, which is also a Bundle.</para>
 
     <section xml:id="framework.lifecycle.bundleidentifiers">
@@ -2113,17 +1523,17 @@
 
       <itemizedlist>
         <listitem>
-          <para><emphasis>Bundle identifier</emphasis> – A <code>long</code>
+          <para><emphasis>Bundle identifier</emphasis> - A <code>long</code>
           that is a Framework assigned unique identifier for the full lifetime
           of a bundle, even if it is updated or the Framework is restarted.
           Its purpose is to distinguish bundles in a Framework. Bundle
           identifiers are assigned in ascending order to bundles when they are
-          installed. The method <code>getBundleId()</code> returns a bundle’s
+          installed. The method <code>getBundleId()</code> returns a bundle's
           identifier.</para>
         </listitem>
 
         <listitem>
-          <para><emphasis>Bundle location</emphasis> – A name assigned by the
+          <para><emphasis>Bundle location</emphasis> - A name assigned by the
           management agent (Operator) to a bundle during the installation.
           This string is normally interpreted as a URL to the JAR file but
           this is not mandatory. Within a particular Framework, a location
@@ -2134,7 +1544,7 @@
         </listitem>
 
         <listitem>
-          <para><emphasis>Bundle Symbolic Name and Bundle Version</emphasis>–
+          <para><emphasis>Bundle Symbolic Name and Bundle Version</emphasis> -
           A name and version assigned by the developer. The combination of
           Bundle Version and Bundle Symbolic Name is a globally unique
           identifier for a bundle. The <code>getSymbolicName()</code> method
@@ -2156,65 +1566,48 @@
 
       <itemizedlist>
         <listitem>
-          <para><phrase role="body"><xref
-          linkend="org.osgi.framework.Bundle.INSTALLED"
-          xrefstyle="hyperlink"/></phrase> – The bundle has been successfully
+          <para><xref linkend="org.osgi.framework.Bundle.INSTALLED"
+          xrefstyle="hyperlink"/> - The bundle has been successfully
           installed.</para>
         </listitem>
 
         <listitem>
-          <para><phrase role="body"><xref
-          linkend="org.osgi.framework.Bundle.RESOLVED"
-          xrefstyle="hyperlink"/></phrase> – All Java classes that the bundle
-          needs are available. This state indicates that the bundle is either
-          ready to be started or has stopped.</para>
-        </listitem>
-
-        <listitem>
-          <para><phrase role="body"><xref
-          linkend="org.osgi.framework.Bundle.STARTING"
-          xrefstyle="hyperlink"/></phrase> – The bundle is being started, the
+          <para><xref linkend="org.osgi.framework.Bundle.RESOLVED"
+          xrefstyle="hyperlink"/> - All Java classes that the bundle needs are
+          available. This state indicates that the bundle is either ready to
+          be started or has stopped.</para>
+        </listitem>
+
+        <listitem>
+          <para><xref linkend="org.osgi.framework.Bundle.STARTING"
+          xrefstyle="hyperlink"/> - The bundle is being started, the
           <code>BundleActivator.start</code> method will be called, and this
           method has not yet returned. When the bundle has a lazy activation
           policy, the bundle will remain in the <code>STARTING</code> state
-          until the bundle is activated. <phrase role="body">See <xref
-          linkend="i3270439"/> for more information.</phrase></para>
-        </listitem>
-
-        <listitem>
-          <para><phrase role="body"><xref
-          linkend="org.osgi.framework.Bundle.ACTIVE"
-          xrefstyle="hyperlink"/></phrase> – The bundle has been successfully
-          activated and is running; its Bundle Activator <code>start</code>
-          method has been called and returned.</para>
-        </listitem>
-
-        <listitem>
-          <para><phrase role="body"><xref
-          linkend="org.osgi.framework.Bundle.STOPPING"
-          xrefstyle="hyperlink"/></phrase> – The bundle is being stopped. The
+          until the bundle is activated. See <xref linkend="i3270439"/> for
+          more information.</para>
+        </listitem>
+
+        <listitem>
+          <para><xref linkend="org.osgi.framework.Bundle.ACTIVE"
+          xrefstyle="hyperlink"/> - The bundle has been successfully activated
+          and is running; its Bundle Activator <code>start</code> method has
+          been called and returned.</para>
+        </listitem>
+
+        <listitem>
+          <para><xref linkend="org.osgi.framework.Bundle.STOPPING"
+          xrefstyle="hyperlink"/> - The bundle is being stopped. The
           <code>BundleActivator.stop</code> method has been called but the
           <code>stop</code> method has not yet returned.</para>
         </listitem>
 
-<<<<<<< HEAD
-        <listitem>
-          <para><phrase role="body"><xref
-          linkend="org.osgi.framework.Bundle.UNINSTALLED"
-          xrefstyle="hyperlink"/></phrase> – The bundle has been uninstalled.
-          It cannot move into another state.</para>
+        <listitem>
+          <para><xref linkend="org.osgi.framework.Bundle.UNINSTALLED"
+          xrefstyle="hyperlink"/> - The bundle has been uninstalled. It cannot
+          move into another state.</para>
         </listitem>
       </itemizedlist>
-=======
-      <para>The <code>Bundle</code> interface defines a method for returning
-      information pertaining to a bundle's permissions:
-      <code>hasPermission(Object)</code>. This method returns
-      <code>true</code> if the bundle's Protection Domain has the specified
-      permission, and <code>false</code> if it does not, or if the object
-      specified by the argument is not an instance of
-      <code>java.security.Permission</code>. Fragments also have their own
-      Protection Domain.</para>
->>>>>>> d1fc5d72
 
       <figure xml:id="i3320885">
         <title>State diagram Bundle</title>
@@ -2227,7 +1620,6 @@
         </mediaobject>
       </figure>
 
-<<<<<<< HEAD
       <para>When a bundle is installed, it is stored in the persistent storage
       of the Framework and remains there until it is explicitly uninstalled.
       Whether a bundle has been started or stopped must be recorded in the
@@ -2238,23 +1630,7 @@
       linkend="framework.startlevel"/>.</para>
 
       <para>The <code>Bundle</code> interface defines a
-      <code>getState()</code> method for returning a bundle’s state.</para>
-=======
-    <section xml:id="i3264631">
-      <title>Access to a Bundle's Bundle Context</title>
-
-      <para>Bundles that have been started have a Bundle Context. This object
-      is a <emphasis>capability</emphasis>; it is intended to be used only by
-      the bundle. However, there are a number of cases where bundles must act
-      on behalf of other bundles. For example, the Service Component Runtime
-      registers services on behalf of other bundles. The framework therefore
-      provides access to another bundle's context via the <xref
-      linkend="org.osgi.framework.Bundle.getBundleContext--"
-      xrefstyle="hyperlink"/> method. If there is no Bundle Context for that
-      Bundle because the bundle is a fragment bundle or the bundle state is
-      not in <code>{ STARTING, ACTIVE, STOPPING }</code>, then
-      <code>null</code> must be returned.</para>
->>>>>>> d1fc5d72
+      <code>getState()</code> method for returning a bundle's state.</para>
 
       <para>If this specification uses the term <emphasis>active</emphasis> to
       describe a state, then this includes the <code>STARTING</code> and
@@ -2280,14 +1656,14 @@
         <listitem>
           <para><code><xref
           linkend="org.osgi.framework.BundleContext.installBundle-String-"
-          xrefstyle="hyperlink"/></code> – Installs a bundle from the
+          xrefstyle="hyperlink"/></code> - Installs a bundle from the
           specified location string (which should be a URL).</para>
         </listitem>
 
         <listitem>
           <para><code><xref
           linkend="org.osgi.framework.BundleContext.installBundle-String-InputStream-"
-          xrefstyle="hyperlink"/></code> – Installs a bundle from the
+          xrefstyle="hyperlink"/></code> - Installs a bundle from the
           specified <code>InputStream</code> object.</para>
         </listitem>
       </itemizedlist>
@@ -2316,13 +1692,13 @@
 
       <itemizedlist>
         <listitem>
-          <para><emphasis>Persistent</emphasis> – The bundle must remain
+          <para><emphasis>Persistent</emphasis> - The bundle must remain
           installed across Framework and Java VM invocations until it is
           explicitly uninstalled.</para>
         </listitem>
 
         <listitem>
-          <para><emphasis>Atomic</emphasis> – The install method must
+          <para><emphasis>Atomic</emphasis> - The install method must
           completely install the bundle or, if the installation fails, the
           OSGi framework must be left in the same state as it was in before
           the method was called.</para>
@@ -2363,7 +1739,7 @@
         </listitem>
 
         <listitem>
-          <para>If the optional Start Level API is used, then the bundle’s
+          <para>If the optional Start Level API is used, then the bundle's
           start level is met.</para>
         </listitem>
       </itemizedlist>
@@ -2381,18 +1757,18 @@
 
       <itemizedlist>
         <listitem>
-          <para><emphasis>Stopped</emphasis> – The bundle should not be
+          <para><emphasis>Stopped</emphasis> - The bundle should not be
           started.</para>
         </listitem>
 
         <listitem>
-          <para><emphasis>Started with eager activation</emphasis> – The
+          <para><emphasis>Started with eager activation</emphasis> - The
           bundle must be started once it is ready and it must then be eagerly
           activated.</para>
         </listitem>
 
         <listitem>
-          <para><emphasis>Started with declared activation</emphasis> – The
+          <para><emphasis>Started with declared activation</emphasis> - The
           bundle must be started once it is ready and it must then be
           activated according to its declared activation policy. See <xref
           linkend="i3270439"/>.</para>
@@ -2406,7 +1782,7 @@
 
       <itemizedlist>
         <listitem>
-          <para><code>0</code> – Start the bundle with eager activation and
+          <para><code>0</code> - Start the bundle with eager activation and
           set the autostart setting to <emphasis>Started with eager
           activation</emphasis>. If the bundle was already started with the
           lazy activation policy and is awaiting activation, then it must be
@@ -2416,7 +1792,7 @@
         <listitem>
           <para><code><xref
           linkend="org.osgi.framework.Bundle.START_TRANSIENT"
-          xrefstyle="hyperlink"/></code> – Identical to 0 in behavior,
+          xrefstyle="hyperlink"/></code> - Identical to 0 in behavior,
           however, the autostart setting must <emphasis>not</emphasis> be
           altered. If the bundle can not be started, for example, the bundle
           is not ready, then a Bundle Exception must be thrown.</para>
@@ -2425,15 +1801,15 @@
         <listitem>
           <para><code><xref
           linkend="org.osgi.framework.Bundle.START_ACTIVATION_POLICY"
-          xrefstyle="hyperlink"/></code> – Start the bundle using the
-          activation policy declared in the manifest’s Bundle-ActivationPolicy
+          xrefstyle="hyperlink"/></code> - Start the bundle using the
+          activation policy declared in the manifest's Bundle-ActivationPolicy
           header and set the autostart setting to <emphasis>Started with
           declared activation</emphasis>.</para>
         </listitem>
 
         <listitem>
-          <para><code>START_ACTIVATION_POLICY | START_TRANSIENT</code> – Start
-          the bundle with the bundle’s declared activation policy but do not
+          <para><code>START_ACTIVATION_POLICY | START_TRANSIENT</code> - Start
+          the bundle with the bundle's declared activation policy but do not
           alter the autostart setting.</para>
         </listitem>
       </itemizedlist>
@@ -2441,7 +1817,7 @@
       <para>The Framework must attempt to resolve the bundle, if not already
       resolved, when trying to start the bundle. If the bundle fails to
       resolve, the start method must throw a <code>BundleException</code>. In
-      this case, the bundle’s autostart setting must still be set unless
+      this case, the bundle's autostart setting must still be set unless
       <code>START_TRANSIENT</code> is used.</para>
 
       <para>When the start method returns without an exception, the state of
@@ -2472,7 +1848,7 @@
 
       <para>To inform the OSGi environment of the fully qualified class name
       serving as its Bundle Activator, a bundle developer must declare a
-      Bundle-Activator manifest header in the bundle’s manifest file. The
+      Bundle-Activator manifest header in the bundle's manifest file. The
       Framework must instantiate a new object of this class and cast it to a
       <code>BundleActivator</code> instance. It must then call the
       <code>BundleActivator.start</code> method to start the bundle.</para>
@@ -2480,17 +1856,7 @@
       <para>The following is an example of a Bundle-Activator manifest
       header:</para>
 
-<<<<<<< HEAD
       <programlisting>Bundle-Activator: com.acme.Activator</programlisting>
-=======
-    <para>When a bundle is started, the Framework creates a
-    <code>BundleContext</code> object and provides this object as an argument
-    to the <code>start(BundleContext)</code> method of the bundle's Bundle
-    Activator. Each bundle is provided with its own <code>BundleContext</code>
-    object; these objects should not be passed between bundles, since the
-    <code>BundleContext</code> object is related to the security and resource
-    allocation aspects of a bundle.</para>
->>>>>>> d1fc5d72
 
       <para>A class acting as a Bundle Activator must implement the
       <code>BundleActivator</code> interface, be declared <code>public</code>,
@@ -2509,9 +1875,8 @@
       <itemizedlist>
         <listitem>
           <para><code><xref
-<<<<<<< HEAD
           linkend="org.osgi.framework.BundleActivator.start-BundleContext-"
-          xrefstyle="hyperlink"/></code> – This method can allocate resources
+          xrefstyle="hyperlink"/></code> - This method can allocate resources
           that a bundle needs, start threads, register services, and more. If
           this method does not register any services, the bundle can register
           services it needs later: for example, in a callback or an external
@@ -2523,26 +1888,12 @@
           method. The start method must therefore be careful to clean up any
           resources it creates in the start method when it throws an
           exception.</para>
-=======
-          linkend="org.osgi.framework.BundleContext.getBundle--"
-          xrefstyle="hyperlink"/></code> - Returns the single
-          <code>Bundle</code> object associated with the
-          <code>BundleContext</code> object.</para>
         </listitem>
 
         <listitem>
           <para><code><xref
-          linkend="org.osgi.framework.BundleContext.getBundles--"
-          xrefstyle="hyperlink"/></code> - Returns an array of the bundles
-          currently installed in the Framework.</para>
->>>>>>> d1fc5d72
-        </listitem>
-
-        <listitem>
-          <para><code><xref
-<<<<<<< HEAD
           linkend="org.osgi.framework.BundleActivator.stop-BundleContext-"
-          xrefstyle="hyperlink"/></code> – This method must undo all the
+          xrefstyle="hyperlink"/></code> - This method must undo all the
           actions of the <code>BundleActivator.start(BundleContext)</code>
           method. However, it is unnecessary to unregister services or
           Framework listeners, because they must be cleaned up by the
@@ -2550,12 +1901,6 @@
           reached the <code>ACTIVE</code> state. That is, when the start
           method has thrown exception, the <code>stop</code> method is never
           called for the same instance.</para>
-=======
-          linkend="org.osgi.framework.BundleContext.getBundle-long-"
-          xrefstyle="hyperlink"/></code> - Returns the <code>Bundle</code>
-          object specified by the unique identifier, or <code>null</code> if
-          no matching bundle is found.</para>
->>>>>>> d1fc5d72
         </listitem>
       </itemizedlist>
 
@@ -2577,36 +1922,16 @@
         policy is specified in the Bundle-ActivationPolicy header with the
         following syntax:</para>
 
-<<<<<<< HEAD
-        <programlisting>Bundle-ActivationPolicy ::= policy ( ’;’ directive)*
-policy ::= ’lazy’</programlisting>
-=======
-      <para>The <code>BundleContext</code> interface defines a method to
-      access the private persistent storage area:
-      <code>getDataFile(String)</code>. This method takes a relative file name
-      as an argument. It translates this file name into an absolute file name
-      in the bundle's persistent storage area. It then returns a
-      <code>File</code> object. This method returns <code>null</code> if there
-      is no support for persistent storage.</para>
->>>>>>> d1fc5d72
+        <programlisting>Bundle-ActivationPolicy ::= policy ( ';' directive)*
+policy ::= 'lazy'</programlisting>
 
         <para>The only policy defined is the <code>lazy</code> activation
         policy. If no Bundle-ActivationPolicy header is specified, the bundle
         will use eager activation.</para>
       </section>
 
-<<<<<<< HEAD
       <section xml:id="i3270445">
         <title>Lazy Activation Policy</title>
-=======
-      <para>If <code>EXECUTE</code> permissions is required, then a relative
-      path name can be used in the File Permission definition. For example,
-      <code>FilePermission[bin/*,EXECUTE] specifies</code> that the
-      sub-directory in the bundle's private data area may contain executables.
-      This only provides execute permission within the Java environment and
-      does not handle the potential underlying operating system issues related
-      to executables.</para>
->>>>>>> d1fc5d72
 
         <para>A <code>lazy</code> activation policy indicates that the bundle,
         once started, must not be activated until it receives the first
@@ -2700,14 +2025,14 @@
 
         <itemizedlist>
           <listitem>
-            <para><code>include</code> – A list of package names that must
+            <para><code>include</code> - A list of package names that must
             trigger the activation when a class is loaded from any of these
             packages. The default is all package names present in the
             bundle.</para>
           </listitem>
 
           <listitem>
-            <para><code>exclude</code> – A list of package names that must not
+            <para><code>exclude</code> - A list of package names that must not
             trigger the activation of the bundle when a class is loaded from
             any of these packages. The default is no package names.</para>
           </listitem>
@@ -2767,20 +2092,20 @@
       <para>The <code>Bundle</code> interface defines the
       <code>stop(int)</code> method for stopping a bundle. This calls the stop
       method when the bundle is in the <code>ACTIVE</code> state and sets the
-      bundle’s state to <code>RESOLVED</code>. The <code>stop(int)</code>
+      bundle's state to <code>RESOLVED</code>. The <code>stop(int)</code>
       takes an integer option. The following value has been defined for this
       option:</para>
 
       <itemizedlist>
         <listitem>
-          <para><code>0</code> – If the bundle was activated, then deactivate
+          <para><code>0</code> - If the bundle was activated, then deactivate
           the bundle and sets the autostart setting for this bundle to
           <emphasis>Stopped</emphasis>.</para>
         </listitem>
 
         <listitem>
           <para><code><xref linkend="org.osgi.framework.Bundle.STOP_TRANSIENT"
-          xrefstyle="hyperlink"/></code> – If the bundle was activated, then
+          xrefstyle="hyperlink"/></code> - If the bundle was activated, then
           deactivate the bundle. Does not alter the autostart setting for this
           bundle.</para>
         </listitem>
@@ -2810,7 +2135,7 @@
       <para>If the stopping bundle had registered any services or Framework
       listeners during its lifetime, then the Framework must automatically
       unregister all registered services and Framework listeners when the
-      bundle is stopped. It is therefore unnecessary from the Framework’s
+      bundle is stopped. It is therefore unnecessary from the Framework's
       point of view to unregister any services or Framework listeners in the
       <code>stop</code> method.</para>
 
@@ -2840,13 +2165,13 @@
       <itemizedlist>
         <listitem>
           <para><code><xref linkend="org.osgi.framework.Bundle.update--"
-          xrefstyle="hyperlink"/></code> – This method updates a
+          xrefstyle="hyperlink"/></code> - This method updates a
           bundle.</para>
         </listitem>
 
         <listitem>
           <para><xref linkend="org.osgi.framework.Bundle.update-InputStream-"
-          xrefstyle="hyperlink"/> – This method updates a bundle from the
+          xrefstyle="hyperlink"/> - This method updates a bundle from the
           specified <code>InputStream</code> object.</para>
         </listitem>
       </itemizedlist>
@@ -2879,7 +2204,7 @@
       <para>The <code>Bundle</code> interface defines the
       <code>uninstall()</code> method for uninstalling a bundle from the
       Framework. This method causes the Framework to notify other bundles that
-      the bundle is being uninstalled, and sets the bundle’s state to
+      the bundle is being uninstalled, and sets the bundle's state to
       <code>UNINSTALLED</code>. To whatever extent possible, the Framework
       must remove any resources related to the bundle. This method must always
       uninstall the bundle from the persistent storage of the
@@ -2941,7 +2266,7 @@
       <itemizedlist>
         <listitem>
           <para><code><xref linkend="org.osgi.framework.Bundle.getHeaders--"
-          xrefstyle="hyperlink"/></code> – Returns a <code>Dictionary</code>
+          xrefstyle="hyperlink"/></code> - Returns a <code>Dictionary</code>
           object that contains the bundle's manifest headers and values as
           key/value pairs. The values returned are localized according to the
           default locale returned by
@@ -2951,27 +2276,27 @@
         <listitem>
           <para><code><xref
           linkend="org.osgi.framework.Bundle.getHeaders-String-"
-          xrefstyle="hyperlink"/></code> – Returns a <code>Dictionary</code>
+          xrefstyle="hyperlink"/></code> - Returns a <code>Dictionary</code>
           object that contains the bundle's manifest headers and values as
           key/value pairs. The returned values are localized using the
           specified locale. The locale may take the following values:</para>
 
           <itemizedlist>
             <listitem>
-              <para><code>null</code> – The default locale returned by
+              <para><code>null</code> - The default locale returned by
               <code>java.util.Locale.getDefault</code> is used. This makes
               this method identical to the <code>getHeaders()</code>
               method.</para>
             </listitem>
 
             <listitem>
-              <para><emphasis>Empty string</emphasis> – The dictionary will
+              <para><emphasis>Empty string</emphasis> - The dictionary will
               contain the raw (unlocalized) manifest headers including any
               leading '%'.</para>
             </listitem>
 
             <listitem>
-              <para><emphasis>A Specific Locale</emphasis> – The given locale
+              <para><emphasis>A Specific Locale</emphasis> - The given locale
               is used to localize the manifest headers.</para>
             </listitem>
           </itemizedlist>
@@ -2982,7 +2307,7 @@
       linkend="framework.module.localization"/>. If no translation is found
       for a specific key, the <code>Dictionary</code> returned by
       <code>Bundle.getHeaders</code> will return the raw values as specified
-      in the manifest header values without the leading '%’ character.</para>
+      in the manifest header values without the leading '%' character.</para>
 
       <para>These methods require <code>AdminPermission[&lt;bundle&gt;,</code>
       <xref linkend="org.osgi.framework.AdminPermission.METADATA"
@@ -3053,7 +2378,7 @@
 
       <itemizedlist>
         <listitem>
-          <para><emphasis>Class Space</emphasis> – The
+          <para><emphasis>Class Space</emphasis> - The
           <code>getResource(String)</code> and
           <code>getResources(String)</code> provide access to resources that
           is consistent with the class space as described in <xref
@@ -3074,16 +2399,16 @@
         </listitem>
 
         <listitem>
-          <para><emphasis>JAR File</emphasis> – The
+          <para><emphasis>JAR File</emphasis> - The
           <code>getEntry(String)</code> and <code>getEntryPaths(String)</code>
-          methods provide access to the resources in the bundle’s JAR file. No
+          methods provide access to the resources in the bundle's JAR file. No
           searching is involved, only the raw JAR file is taken into account.
           The purpose of these methods is to provide low-level access without
           requiring that the bundle is resolved.</para>
         </listitem>
 
         <listitem>
-          <para><emphasis>Bundle Space</emphasis> – The
+          <para><emphasis>Bundle Space</emphasis> - The
           <code>findEntries(String,String,boolean)</code> is an intermediate
           form. Useful when configuration or setup information is needed from
           another bundle. It considers Fragment bundles but it must never
@@ -3269,9 +2594,9 @@
       <title>Permissions of a Bundle</title>
 
       <para>The <code>Bundle</code> interface defines a method for returning
-      information pertaining to a bundle’s permissions:
+      information pertaining to a bundle's permissions:
       <code>hasPermission(Object)</code>. This method returns
-      <code>true</code> if the bundle’s Protection Domain has the specified
+      <code>true</code> if the bundle's Protection Domain has the specified
       permission, and <code>false</code> if it does not, or if the object
       specified by the argument is not an instance of
       <code>java.security.Permission</code>. Fragments also have their own
@@ -3286,14 +2611,14 @@
     </section>
 
     <section xml:id="i3264631">
-      <title>Access to a Bundle’s Bundle Context</title>
+      <title>Access to a Bundle's Bundle Context</title>
 
       <para>Bundles that have been started have a Bundle Context. This object
       is a <emphasis>capability</emphasis>; it is intended to be used only by
       the bundle. However, there are a number of cases where bundles must act
       on behalf of other bundles. For example, the Service Component Runtime
       registers services on behalf of other bundles. The framework therefore
-      provides access to another bundle’s context via the <xref
+      provides access to another bundle's context via the <xref
       linkend="org.osgi.framework.Bundle.getBundleContext--"
       xrefstyle="hyperlink"/> method. If there is no Bundle Context for that
       Bundle because the bundle is a fragment bundle or the bundle state is
@@ -3470,7 +2795,7 @@
 
     <para>When a bundle is started, the Framework creates a
     <code>BundleContext</code> object and provides this object as an argument
-    to the <code>start(BundleContext)</code> method of the bundle’s Bundle
+    to the <code>start(BundleContext)</code> method of the bundle's Bundle
     Activator. Each bundle is provided with its own <code>BundleContext</code>
     object; these objects should not be passed between bundles, since the
     <code>BundleContext</code> object is related to the security and resource
@@ -3504,7 +2829,7 @@
         <listitem>
           <para><code><xref
           linkend="org.osgi.framework.BundleContext.getBundle--"
-          xrefstyle="hyperlink"/></code> – Returns the single
+          xrefstyle="hyperlink"/></code> - Returns the single
           <code>Bundle</code> object associated with the
           <code>BundleContext</code> object.</para>
         </listitem>
@@ -3512,14 +2837,14 @@
         <listitem>
           <para><code><xref
           linkend="org.osgi.framework.BundleContext.getBundles--"
-          xrefstyle="hyperlink"/></code> – Returns an array of the bundles
+          xrefstyle="hyperlink"/></code> - Returns an array of the bundles
           currently installed in the Framework.</para>
         </listitem>
 
         <listitem>
           <para><code><xref
           linkend="org.osgi.framework.BundleContext.getBundle-long-"
-          xrefstyle="hyperlink"/></code> – Returns the <code>Bundle</code>
+          xrefstyle="hyperlink"/></code> - Returns the <code>Bundle</code>
           object specified by the unique identifier, or <code>null</code> if
           no matching bundle is found.</para>
         </listitem>
@@ -3547,7 +2872,7 @@
       access the private persistent storage area:
       <code>getDataFile(String)</code>. This method takes a relative file name
       as an argument. It translates this file name into an absolute file name
-      in the bundle’s persistent storage area. It then returns a
+      in the bundle's persistent storage area. It then returns a
       <code>File</code> object. This method returns <code>null</code> if there
       is no support for persistent storage.</para>
 
@@ -3559,7 +2884,7 @@
       <para>If <code>EXECUTE</code> permissions is required, then a relative
       path name can be used in the File Permission definition. For example,
       <code>FilePermission[bin/*,EXECUTE] specifies</code> that the
-      sub-directory in the bundle’s private data area may contain executables.
+      sub-directory in the bundle's private data area may contain executables.
       This only provides execute permission within the Java environment and
       does not handle the potential underlying operating system issues related
       to executables.</para>
