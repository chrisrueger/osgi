--- conflicted
+++ resolved
@@ -1067,10 +1067,10 @@
               <entry><code>org.osgi.framework.version</code></entry>
 
               <entry><para>The specification version number implemented by the
-              Framework implementation. <code><xref
-              endterm="org.osgi.framework-version"
-              linkend="org.osgi.framework"/></code> is the specification
-              version number for this specification.</para></entry>
+              Framework implementation. <xref
+              endterm="org.osgi.framework-version.number"
+              linkend="org.osgi.framework"/> is the specification version
+              number for this specification.</para></entry>
             </row>
 
             <row>
@@ -2061,19 +2061,11 @@
             xrefstyle="hyperlink"/>.</para>
           </listitem>
 
-<<<<<<< HEAD
           <listitem>
             <para>The <xref linkend="org.osgi.framework.BundleEvent.STARTED"
             xrefstyle="hyperlink"/> event is fired.</para>
           </listitem>
         </itemizedlist>
-=======
-              <entry><para>The specification version of the Framework, must be
-              <xref endterm="org.osgi.framework-version.number"
-              linkend="org.osgi.framework"/> for this
-              specification.</para></entry>
-            </row>
->>>>>>> 600da466
 
         <para>If the activation fails because the Bundle Activator
         <code>start</code> method has thrown an exception, the bundle must be
