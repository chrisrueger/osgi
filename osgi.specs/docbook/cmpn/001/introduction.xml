--- conflicted
+++ resolved
@@ -61,11 +61,7 @@
     <title>Version Information</title>
 
     <para>This document is the Compendium Specification for the OSGi
-<<<<<<< HEAD
-    Compendium Release 6.</para>
-=======
     Compendium <xref endterm="cmpn.book-release" linkend="cmpn.book"/>.</para>
->>>>>>> 600da466
 
     <section xml:id="intro.core.release">
       <title>OSGi Core Release 6</title>
@@ -522,40 +518,6 @@
   </section>
 
   <section>
-<<<<<<< HEAD
-=======
-    <title>Changes</title>
-
-    <itemizedlist>
-      <listitem>
-        <para>Added <xref linkend="service.repository"/>.</para>
-      </listitem>
-
-      <listitem>
-        <para>Added <xref linkend="service.loader"/>.</para>
-      </listitem>
-
-      <listitem>
-        <para>Added <xref linkend="service.subsystem"/>.</para>
-      </listitem>
-
-      <listitem>
-        <para>Added <xref linkend="service.namespaces"/>.</para>
-      </listitem>
-
-      <listitem>
-        <para>Added <xref linkend="service.resolver"/>.</para>
-      </listitem>
-
-      <listitem>
-        <para>Removed <emphasis>SCA Configuration Type
-        Specification</emphasis>.</para>
-      </listitem>
-    </itemizedlist>
-  </section>
-
-  <section>
->>>>>>> 600da466
     <title>References</title>
 
     <bibliolist>
