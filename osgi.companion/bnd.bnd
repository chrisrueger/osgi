-nobundles = true

<<<<<<< HEAD
-nobundles							=true

# The following line builds all these files and publishes them to 
# the repository (if they are deployable)

-dependson 					=  \
=======
-dependson = \
    ee.minimum, \
    ee.foundation, \
>>>>>>> c29bc134
    osgi.annotation, \
    osgi.core, \
    osgi.cmpn, \
    osgi.enterprise, \
    osgi.residential

<|MERGE_RESOLUTION|>--- conflicted
+++ resolved
@@ -1,17 +1,6 @@
 -nobundles = true
 
-<<<<<<< HEAD
--nobundles							=true
-
-# The following line builds all these files and publishes them to 
-# the repository (if they are deployable)
-
--dependson 					=  \
-=======
 -dependson = \
-    ee.minimum, \
-    ee.foundation, \
->>>>>>> c29bc134
     osgi.annotation, \
     osgi.core, \
     osgi.cmpn, \
