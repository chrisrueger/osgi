--- conflicted
+++ resolved
@@ -16,9 +16,6 @@
 	${enterprise.specs} 
 
 -buildpath 					= \
-<<<<<<< HEAD
-	${replace;${enterprise.specs};.+;$0\\;version=project}
-=======
 	${replace;${enterprise.specs};.+;$0\\;version=project}, \
     osgi.annotation;version=latest, \
     osgi.core;version=latest, \
@@ -26,7 +23,6 @@
     org.eclipse.persistence.jpa_spec;version=latest, \
     com.icl.saxon;version=latest, \
 	ee.minimum;version=1.2
->>>>>>> a61fe798
 
 -include : layout.bnd
 javadoc.name = enterprise
