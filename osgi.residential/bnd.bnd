Bundle-License	= http://opensource.org/licenses/apache2.0.php; \
	link="http://www.apache.org/licenses/LICENSE-2.0"; \
	description="Apache License, Version 2.0"
Bundle-Description				: \
	OSGi Residential Release ${version;=;${build.version}}, \
	Interfaces and Classes for use in compiling bundles.

DynamicImport-Package			: *
Import-Package					: *; resolution:=optional

Export-Package 					: ${residential.packages}

Include-Resource 				: ${residential.resources}

-dependson 					=  \
	${residential.specs} 

-buildpath 					= \
<<<<<<< HEAD
	${replace;${residential.specs};.+;$0\\;version=project}
=======
	${replace;${residential.specs};.+;$0\\;version=project}, \
    osgi.annotation;version=latest, \
    osgi.core;version=latest, \
    org.apache.geronimo.specs.geronimo-servlet_2.5_spec;version=latest, \
    com.icl.saxon;version=latest, \
    ee.minimum;version=1.2
>>>>>>> a61fe798

-include : layout.bnd
javadoc.name = residential
javadoc.specs = ${residential.specs}
javadoc.title = Residential<|MERGE_RESOLUTION|>--- conflicted
+++ resolved
@@ -16,16 +16,12 @@
 	${residential.specs} 
 
 -buildpath 					= \
-<<<<<<< HEAD
-	${replace;${residential.specs};.+;$0\\;version=project}
-=======
 	${replace;${residential.specs};.+;$0\\;version=project}, \
     osgi.annotation;version=latest, \
     osgi.core;version=latest, \
     org.apache.geronimo.specs.geronimo-servlet_2.5_spec;version=latest, \
     com.icl.saxon;version=latest, \
     ee.minimum;version=1.2
->>>>>>> a61fe798
 
 -include : layout.bnd
 javadoc.name = residential
