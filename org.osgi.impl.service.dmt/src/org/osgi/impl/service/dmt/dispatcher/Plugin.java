--- conflicted
+++ resolved
@@ -118,11 +118,7 @@
 		String checkedUri = uri;
 		if ( uri.endsWith("#")) {
 			int id = idManager.getIndex(uri, pid, reference.getBundle().getBundleId() );
-<<<<<<< HEAD
-			checkedUri = uri.substring(0, uri.length() - 1) + id; // replaceAll("#",""+id);
-=======
 			checkedUri = uri.substring(0, uri.length()-1) + id;
->>>>>>> e5b2bf63
 		}
 		// add this segment temporarily
 		Segment s = root.getSegmentFor(Uri.toPath(checkedUri), 1, true);
