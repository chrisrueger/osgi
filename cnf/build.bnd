--- conflicted
+++ resolved
@@ -75,16 +75,11 @@
 copyright = Copyright (c) OSGi Alliance (2000, ${copyright.year}). All Rights Reserved.
 copyright.html = Copyright &copy; OSGi Alliance (2000, ${copyright.year}). All Rights Reserved.
 
-<<<<<<< HEAD
 osgi.release				= 7
-osgi.version				= 7.0.0
-=======
-osgi.release				= 6
 osgi.version.major			= ${osgi.release}
 osgi.version.minor			= 0
 osgi.version.micro			= 0
 osgi.version				= ${osgi.version.major}.${osgi.version.minor}.${osgi.version.micro}
->>>>>>> cf0448cb
 
 build.version				= ${osgi.version}.${project.build}
 
