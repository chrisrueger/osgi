--- conflicted
+++ resolved
@@ -75,13 +75,8 @@
 copyright = Copyright (c) OSGi Alliance (2000, ${copyright.year}). All Rights Reserved.
 copyright.html = Copyright &copy; OSGi Alliance (2000, ${copyright.year}). All Rights Reserved.
 
-<<<<<<< HEAD
 osgi.release				= 7
-osgi.version				= ${osgi.release}.0
-=======
-osgi.release				= 6
-osgi.version				= 6.0.0
->>>>>>> 99f361d0
+osgi.version				= 7.0.0
 
 build.version				= ${osgi.version}.${project.build}
 
