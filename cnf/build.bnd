--- conflicted
+++ resolved
@@ -70,18 +70,8 @@
 copyright = Copyright (c) OSGi Alliance (2000, ${tstamp;yyyy}). All Rights Reserved.
 copyright.html = Copyright &copy; OSGi Alliance (2000, ${tstamp;yyyy}). All Rights Reserved.
 
-<<<<<<< HEAD
-# deprecated -versionpolicy             = ${range;[==,+)}
-# default version policies
-#   -provider-policy =  ${range;[==,=+)}
-#   -consumer-policy =  ${range;[==,+)}
-
 osgi.release				= 6
 osgi.version				= 6.0
-=======
-osgi.release				= 5
-osgi.version				= 5.0
->>>>>>> 0a1b2a94
 
 build.version				= ${osgi.version}.0.${project.build}
 
