--- conflicted
+++ resolved
@@ -16,9 +16,6 @@
 	${cmpn.specs} 
 
 -buildpath 					= \
-<<<<<<< HEAD
-	${replace;${cmpn.specs};.+;$0\\;version=project}
-=======
 	${replace;${cmpn.specs};.+;$0\\;version=project}, \
     osgi.annotation;version=latest, \
     osgi.core;version=latest, \
@@ -26,7 +23,6 @@
     org.eclipse.persistence.jpa_spec;version=latest, \
     com.icl.saxon;version=latest, \
 	ee.foundation;version=1.1
->>>>>>> a61fe798
 
 -include : layout.bnd
 javadoc.name = cmpn
