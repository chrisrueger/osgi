--- conflicted
+++ resolved
@@ -317,19 +317,14 @@
 	 * Participants can call this method to extend the timeout of this
 	 * Coordination with at least the specified time. This can be done by
 	 * Participants when they know a task will take more than normal time.
-<<<<<<< HEAD
-	 * 
-	 * This method returns the new deadline. Specifying a timeout extension of 0
-	 * will return the existing deadline.
-=======
-	 * <p/>
+	 * 
+	 * <p>
 	 * This method will return the new deadline if an extension took place or
 	 * the current deadline if, for whatever reason, no extension takes place.
 	 * Note that if a maximum timeout is in effect, the deadline may not be
 	 * extended by as much as was requested, if at all. If there is no deadline,
 	 * zero is returned. Specifying a timeout extension of 0 will return the
 	 * existing deadline.
->>>>>>> e5b2bf63
 	 * 
 	 * @param timeMillis The time in milliseconds to extend the current timeout.
 	 *        If the initial timeout was specified as 0, no extension must take
