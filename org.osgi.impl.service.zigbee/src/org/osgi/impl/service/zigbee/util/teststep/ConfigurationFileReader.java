
package org.osgi.impl.service.zigbee.util.teststep;

import java.io.ByteArrayInputStream;
import java.io.IOException;
import java.lang.reflect.InvocationTargetException;
import java.lang.reflect.Method;
import java.math.BigInteger;
import java.util.ArrayList;
import java.util.List;
import javax.xml.parsers.DocumentBuilder;
import javax.xml.parsers.DocumentBuilderFactory;
import javax.xml.parsers.ParserConfigurationException;
import org.osgi.framework.BundleContext;
import org.osgi.service.zigbee.ZCLAttribute;
import org.osgi.service.zigbee.ZCLCluster;
import org.osgi.service.zigbee.ZigBeeEndpoint;
import org.osgi.service.zigbee.ZigBeeHost;
import org.osgi.service.zigbee.descriptions.ZCLClusterDescription;
import org.osgi.service.zigbee.descriptions.ZCLDataTypeDescription;
import org.osgi.service.zigbee.descriptions.ZCLGlobalClusterDescription;
import org.osgi.service.zigbee.descriptors.ZigBeeNodeDescriptor;
import org.osgi.service.zigbee.descriptors.ZigBeePowerDescriptor;
import org.osgi.service.zigbee.descriptors.ZigBeeSimpleDescriptor;
import org.osgi.test.cases.zigbee.mock.ZCLAttributeDescriptionImpl;
import org.osgi.test.cases.zigbee.mock.ZCLAttributeImpl;
import org.osgi.test.cases.zigbee.mock.ZCLClusterConf;
import org.osgi.test.cases.zigbee.mock.ZCLClusterDescriptionImpl;
import org.osgi.test.cases.zigbee.mock.ZCLGlobalClusterDescriptionImpl;
import org.osgi.test.cases.zigbee.mock.ZigBeeEndpointConf;
import org.osgi.test.cases.zigbee.mock.ZigBeeHostImpl;
import org.osgi.test.cases.zigbee.mock.ZigBeeNodeConf;
import org.osgi.test.cases.zigbee.mock.ZigBeeNodeDescriptorImpl;
import org.osgi.test.cases.zigbee.mock.ZigBeeNodeImpl;
import org.osgi.test.cases.zigbee.mock.ZigBeePowerDescriptorImpl;
import org.osgi.test.cases.zigbee.mock.ZigBeeSimpleDescriptorImpl;
import org.w3c.dom.Document;
import org.w3c.dom.Element;
import org.w3c.dom.Node;
import org.w3c.dom.NodeList;
import org.xml.sax.InputSource;
import org.xml.sax.SAXException;

/**
<<<<<<< HEAD
 * @author $Id$
=======
 * @author $Id: 7287141890df75b17729b0bf3e8546a8d49ca1f5 $
>>>>>>> afb813ca
 */
public class ConfigurationFileReader {

	private static ConfigurationFileReader	instance;
	private ZigBeeHost						host;
	public ZigBeeNodeConf[]					nodes;
	private int								headerMinSize						= 1;
	private int								headerMaxSize						= 1;
	private ZCLAttribute					firstAttributeWithBooleanDatatype	= null;
	private BundleContext					bc;

	private ConfigurationFileReader(String pathFile, BundleContext bc) {
		this.bc = bc;
		readXmlFile(pathFile);
	}

	public static ConfigurationFileReader getInstance(String pathFile,
			BundleContext bc) {
		if (instance == null) {
			return new ConfigurationFileReader(pathFile, bc);
		}
		return instance;
	}

	public void readXmlFile(String pathFile) {
		DocumentBuilderFactory dbFactory = DocumentBuilderFactory.newInstance();
		DocumentBuilder dBuilder;
		try {
			dBuilder = dbFactory.newDocumentBuilder();
			try {
				Document doc = dBuilder.parse(new InputSource(
						new ByteArrayInputStream(pathFile.getBytes("utf-8"))));
				getHost(doc);
				getNodes(doc);
				getFrameInfo(doc);

			} catch (SAXException e) {

				e.printStackTrace();
			} catch (IOException e) {

				e.printStackTrace();
			}
		} catch (ParserConfigurationException e) {

			e.printStackTrace();
		}
	}

	private void getFrameInfo(Document doc) {
		NodeList nList = doc.getElementsByTagName("frame");
		Node node = nList.item(0);
		if (node.getNodeType() == Node.ELEMENT_NODE) {
			Element frameElement = (Element) node;
			String maxSize = frameElement.getAttribute("headerMaxSize");
			String minSize = frameElement.getAttribute("headerMinSize");
			headerMaxSize = Integer.parseInt(maxSize);
			headerMinSize = Integer.parseInt(minSize);
		}

	}

	/**
	 * 
	 * @return the first node in the configuration file
	 */
	public ZigBeeNodeConf getNode0() {
		ZigBeeNodeConf node = nodes[0];

		return node;
	}

	public int getHeaderMinSize() {
		return headerMinSize;
	}

	public int getHeaderMaxSize() {
		return headerMaxSize;
	}

	public ZCLAttribute getFirstAttributeWithBooleanDatatype() {
		return firstAttributeWithBooleanDatatype;
	}

	public ZigBeeHost getZigBeeHost() {
		return host;
	}

	public ZigBeeEndpoint[] getEnpoints(ZigBeeNodeImpl node) {

		return node.getEnpoints();
	}

	private void getHost(Document doc) {
		NodeList nList = doc.getElementsByTagName("host");
		Node node = nList.item(0);
		if (node.getNodeType() == Node.ELEMENT_NODE) {
			Element hostElement = (Element) node;
			// get host infos
			String hostPId = hostElement.getAttribute("pid");
			String panId = hostElement.getAttribute("panId");
			String channel = hostElement.getAttribute("channel");
			String securityLevel = hostElement.getAttribute("securityLevel");
			String ieeeAddress = hostElement.getAttribute("ieeeAddress");
			// get descriptor
			ZigBeeNodeDescriptor nodeDesc = getZigBeeNodeDescriptor(hostElement);
			host = new ZigBeeHostImpl(hostPId,
					Integer.parseInt(panId),
					Integer.parseInt(channel),
					Integer.parseInt(securityLevel),
					new BigInteger(ieeeAddress),
					null,
					nodeDesc,
					null,
					null);

			NodeList enpointsList = hostElement
					.getElementsByTagName("endpoint");
			Node enpointNode = enpointsList.item(0);
			if (enpointNode != null
					&& enpointNode.getNodeType() == Node.ELEMENT_NODE) {
				Element enpointElement = (Element) enpointNode;
				String endpointId = enpointElement.getAttribute("id");
				NodeList serverClusters = enpointElement
						.getElementsByTagName("serverClusters");
				ZCLCluster[] clusters = getServerClusters(serverClusters);

				NodeList clientClustersNodes = enpointElement
						.getElementsByTagName("clientClusters");
				ZCLCluster[] clientClusters = getClientClusters(clientClustersNodes);
				ZigBeeEndpointConf[] endpointsHost = new ZigBeeEndpointConf[1];
				ZigBeeSimpleDescriptor desc = getSimpleDescriptor(enpointElement);
				endpointsHost[0] = new ZigBeeEndpointConf(
						Short.parseShort(endpointId),
						clusters,
						clientClusters,
						desc);

				host = new ZigBeeHostImpl(hostPId,
						Integer.parseInt(panId),
						Integer.parseInt(channel),
						Integer.parseInt(securityLevel),
						new BigInteger(
								ieeeAddress),
						endpointsHost,
						nodeDesc,
						null,
						null);
			}
		}
	}

	private void getNodes(Document doc) {

		NodeList nList = doc.getElementsByTagName("nodes");
		Node nodesNode = nList.item(0);
		if (nodesNode.getNodeType() == Node.ELEMENT_NODE) {
			Element nodesElement = (Element) nodesNode;

			NodeList nodeList = nodesElement.getElementsByTagName("node");
			ZigBeeEndpoint[] ZEnpoints = null;
			int listLength = nodeList.getLength();
			nodes = new ZigBeeNodeConf[listLength];
			for (int i = 0; i < listLength; i++) {
				Node node = nodeList.item(i);
				if (node.getNodeType() == Node.ELEMENT_NODE) {
					Element nodeElement = (Element) node;

					// get NB of enpoints
					int enpointNb = Integer.parseInt(nodeElement
							.getAttribute("endpointNb"));
					// get host infos
					String hostPId = nodeElement.getAttribute("hostPid");
					String ieeeAddress = nodeElement
							.getAttribute("ieeeAddress");
					String userDescription = nodeElement
							.getAttribute("userDescription");
					String endpointNb = nodeElement.getAttribute("endpointNb");
					String nwkAddress = nodeElement.getAttribute("nwkAddress");

					NodeList enpointsList = nodeElement
							.getElementsByTagName("endpoints");
					Node endpoints = enpointsList.item(0);
					if (endpoints != null
							&& endpoints.getNodeType() == Node.ELEMENT_NODE) {
						Element endpointsElement = (Element) endpoints;
						NodeList enpointList = endpointsElement
								.getElementsByTagName("endpoint");

						int endpointsLength = enpointList.getLength();
						int[] endpointUsedIds = new int[endpointsLength];
						ZEnpoints = new ZigBeeEndpoint[enpointNb];
						for (int j = 0; j < endpointsLength; j++) {
							Node enpointNode = enpointList.item(j);
							if (enpointNode != null
									&& enpointNode.getNodeType() == Node.ELEMENT_NODE) {
								Element enpointElement = (Element) enpointNode;
								String endpointId = enpointElement
										.getAttribute("id");
								endpointUsedIds[i] = Integer
										.parseInt(endpointId);
								NodeList serverClusters = enpointElement
										.getElementsByTagName("serverClusters");
								ZCLCluster[] clusters = getServerClusters(serverClusters);

								NodeList clientClustersNodes = enpointElement
										.getElementsByTagName("clientClusters");
								ZCLCluster[] clientClusters = getClientClusters(clientClustersNodes);
								ZigBeeSimpleDescriptor desc = getSimpleDescriptor(enpointElement);
								ZEnpoints[i] = new ZigBeeEndpointConf(
										Short.parseShort(endpointId),
										clusters,
										clientClusters,
										desc);
							}
						}
						createFakeEndpointsIfNeeded(ZEnpoints,
								endpointsLength,
								endpointUsedIds,
								enpointNb);
					}

					ZigBeeNodeDescriptor nodeDesc = getZigBeeNodeDescriptor(nodeElement);
					ZigBeePowerDescriptor powerDesc = getZigBeePowerDescriptor(nodeElement);

					nodes[i] = new ZigBeeNodeConf(new BigInteger(ieeeAddress),
							hostPId,
							ZEnpoints,
							nodeDesc,
							powerDesc,
							userDescription,
							endpointNb,
							bc);
				}
			}
		}
	}

	private void createFakeEndpointsIfNeeded(ZigBeeEndpoint[] zEnpoints,
			int endpointsLength, int[] endpointUsedIds, int enpointNb) {
		int maxId = 0;
		for (int i = 0; i < endpointsLength; i++) {

			if (maxId < endpointUsedIds[i]) {
				maxId = endpointUsedIds[i];
			}
		}

		for (int j = endpointsLength; j < enpointNb; j++) {
			maxId++;
			zEnpoints[j] = new ZigBeeEndpointConf((short) maxId,
					null,
					null,
					null);
		}
	}

	private ZigBeeNodeDescriptor getZigBeeNodeDescriptor(Element nodeElement) {
		ZigBeeNodeDescriptor result = null;
		NodeList descList = nodeElement.getElementsByTagName("nodeDescriptor");
		Node nodeDesc = descList.item(0);
		if (nodeDesc != null && nodeDesc.getNodeType() == Node.ELEMENT_NODE) {
			Element nodeDescElt = (Element) nodeDesc;
			short type = Short.parseShort(nodeDescElt.getAttribute("type"));
			short band = 0;
			if (nodeDescElt.getAttribute("band") != null
					&& !"".equals(nodeDescElt.getAttribute("band"))) {
				band = Short.parseShort(nodeDescElt.getAttribute("band"));
			}
			Integer manufCode = null;
			if (nodeDescElt.getAttribute("manufCode") != null
					&& !"".equals(nodeDescElt.getAttribute("manufCode"))) {
				manufCode = new Integer(nodeDescElt.getAttribute("manufCode"));
			}

			int maxBufSize = 0;
			if (nodeDescElt.getAttribute("maxBufSize") != null
					&& !"".equals(nodeDescElt.getAttribute("maxBufSize"))) {
				maxBufSize = Integer.parseInt(nodeDescElt
						.getAttribute("maxBufSize"));
			}

			boolean isComplexAv = false;
			if (nodeDescElt.getAttribute("isComplexAv") != null
					&& !"".equals(nodeDescElt.getAttribute("isComplexAv"))) {
				isComplexAv = new Boolean(
						nodeDescElt.getAttribute("isComplexAv")).booleanValue();
			}

			boolean isUserAv = false;
			if (nodeDescElt.getAttribute("isUserAv") != null
					&& !"".equals(nodeDescElt.getAttribute("isUserAv"))) {
				isUserAv = new Boolean(nodeDescElt.getAttribute("isUserAv"))
						.booleanValue();
			}

			result = new ZigBeeNodeDescriptorImpl(type,
					band,
					manufCode,
					maxBufSize,
					isComplexAv,
					isUserAv);
		}
		return result;
	}

	private ZigBeePowerDescriptor getZigBeePowerDescriptor(Element nodeElement) {
		ZigBeePowerDescriptor result = null;

		NodeList descList = nodeElement.getElementsByTagName("powerDescriptor");
		Node nodeDesc = descList.item(0);
		if (nodeDesc != null && nodeDesc.getNodeType() == Node.ELEMENT_NODE) {
			Element powerDescElt = (Element) nodeDesc;

			short powerMode = Short.parseShort(powerDescElt
					.getAttribute("powerMode"));
			short powerSource = Short.parseShort(powerDescElt
					.getAttribute("powerSource"));
			short powerSourceLevel = Short.parseShort(powerDescElt
					.getAttribute("powerSourceLevel"));

			boolean isconstant = new Boolean(
					powerDescElt.getAttribute("isconstant")).booleanValue();

			result = new ZigBeePowerDescriptorImpl(powerMode,
					powerSource,
					powerSourceLevel,
					isconstant);
		}
		return result;
	}

	private ZCLCluster[] getServerClusters(NodeList serverClusters) {

		Node node = serverClusters.item(0);
		ZCLCluster[] result = null;
		if (node != null && node.getNodeType() == Node.ELEMENT_NODE) {
			Element serverClustersElement = (Element) node;
			NodeList clusterList = serverClustersElement
					.getElementsByTagName("cluster");

			int clusterLength = clusterList.getLength();
			result = new ZCLCluster[clusterLength];
			for (int i = 0; i < clusterLength; i++) {

				ZCLClusterDescription serverClusterDescription = null;
				int[] ids = null;
				ZCLAttribute[] attributes = null;

				Node clusterNode = clusterList.item(i);
				if (clusterNode != null
						&& node.getNodeType() == Node.ELEMENT_NODE) {
					Element clusterElement = (Element) clusterNode;
					String clusterId = clusterElement.getAttribute("id");

					// get serverGlobalDescription
					NodeList globalDescList = clusterElement
							.getElementsByTagName("globalServerDescription");
					Node globalDesc = globalDescList.item(0);
					if (globalDesc != null
							&& globalDesc.getNodeType() == Node.ELEMENT_NODE) {
						Element desc = (Element) globalDesc;
						String id = desc.getAttribute("id");
						String name = desc.getAttribute("name");
						String domain = desc.getAttribute("domain");
						ZCLGlobalClusterDescription ZCLGlobalDesc = new ZCLGlobalClusterDescriptionImpl(
								new Integer(id).intValue(),
								name,
								domain,
								null,
								null);
						serverClusterDescription = new ZCLClusterDescriptionImpl(
								new Integer(clusterId).intValue(),
								ZCLGlobalDesc);
					}

					// get command ids
					NodeList commandIdsList = clusterElement
							.getElementsByTagName("commandIds");
					Node commandIds = commandIdsList.item(0);
					if (commandIds != null
							&& commandIds.getNodeType() == Node.ELEMENT_NODE) {
						Element commandIdsElt = (Element) commandIds;
						NodeList idlist = commandIdsElt
								.getElementsByTagName("id");

						int length = idlist.getLength();
						ids = new int[length];
						for (int j = 0; j < length; j++) {
							Node commandId = idlist.item(j);
							if (commandId != null
									&& commandId.getNodeType() == Node.ELEMENT_NODE) {
								Element commandIdElt = (Element) commandId;
								String idString = commandIdElt
										.getAttribute("id");
								ids[j] = new Integer(idString).intValue();
							}
						}
					}

					// get attributes
					clusterElement.getElementsByTagName("attributes");
					Node nodeAttributes = serverClusters.item(0);
					if (nodeAttributes != null
							&& nodeAttributes.getNodeType() == Node.ELEMENT_NODE) {
						Element attributesElement = (Element) nodeAttributes;
						NodeList attributeList = attributesElement
								.getElementsByTagName("attribute");
						int length = attributeList.getLength();
						attributes = new ZCLAttribute[length];

						for (int k = 0; k < length; k++) {
							Node attributeNode = attributeList.item(k);
							if (attributeNode != null
									&& attributeNode.getNodeType() == Node.ELEMENT_NODE) {
								Element attributeElement = (Element) attributeNode;
								String tempId = attributeElement
										.getAttribute("id");
								ZCLAttribute ZCLAttr = getZCLAttribute(attributeElement);
								attributes[k] = ZCLAttr;
							}

						}
					}
				}
				ZCLClusterConf clusterImpl = new ZCLClusterConf(ids,
						attributes,
						serverClusterDescription);
				result[i] = clusterImpl;
			}
		}

		return result;
	}

	private ZCLAttribute getZCLAttribute(Element attrElt) {
		ZCLAttribute attr = null;

		NodeList attrList = attrElt
				.getElementsByTagName("attributeDescription");
		Node attributeDescriptionNode = attrList.item(0);
		if (attributeDescriptionNode != null
				&& attributeDescriptionNode.getNodeType() == Node.ELEMENT_NODE) {
			Element attrDescriptionsElement = (Element) attributeDescriptionNode;
			String id = attrDescriptionsElement.getAttribute("id");
			String isReadOnly = attrDescriptionsElement
					.getAttribute("isReadOnly");
			String defaultValue = attrDescriptionsElement
					.getAttribute("defaultValue");
			String name = attrDescriptionsElement.getAttribute("name");
			String isMandatory = attrDescriptionsElement
					.getAttribute("isMandatory");
			String isReportable = attrDescriptionsElement
					.getAttribute("isReportable");
			String datatype = attrDescriptionsElement.getAttribute("dataType");

			Class cls;
			try {
				cls = Class
						.forName("org.osgi.service.zigbee.types." + datatype);
				Class[] classes = {};
				Method method = cls.getMethod("getInstance", classes);
				ZCLDataTypeDescription dataTypeDesc = (ZCLDataTypeDescription) method
						.invoke(null, null);
				ZCLAttributeDescriptionImpl attrDescImpl = new ZCLAttributeDescriptionImpl(
						new Integer(id).intValue(),
						new Boolean(isReadOnly).booleanValue(),
						defaultValue,
						name,
						new Boolean(isMandatory).booleanValue(),
						new Boolean(isReportable).booleanValue(),
						dataTypeDesc);
				attr = new ZCLAttributeImpl(attrDescImpl);
				if ("ZigBeeBoolean".equals(datatype)) {
					firstAttributeWithBooleanDatatype = attr;
				}

			} catch (ClassNotFoundException e) {

				e.printStackTrace();
			} catch (NoSuchMethodException e) {

				e.printStackTrace();
			} catch (IllegalAccessException e) {

				e.printStackTrace();
			} catch (InvocationTargetException e) {

				e.printStackTrace();
			}

		}

		return attr;
	}

	private ZigBeeSimpleDescriptorImpl getSimpleDescriptor(Element endPoint) {

		List serverClusterList = new ArrayList();
		// List clientClusterList = new ArrayList();

		ZigBeeSimpleDescriptorImpl result = null;
		NodeList endpointDescList = endPoint
				.getElementsByTagName("simpleDescriptor");
		Node descriptorNode = endpointDescList.item(0);
		if (descriptorNode != null
				&& descriptorNode.getNodeType() == Node.ELEMENT_NODE) {
			Element descElt = (Element) descriptorNode;
			String deviceId = descElt.getAttribute("deviceId");
			String version = descElt.getAttribute("version");
			String profileId = descElt.getAttribute("profileId");
			String nbServerCluster = descElt.getAttribute("nbServerCluster");
			String nbClientCluster = descElt.getAttribute("nbClientCluster");
			result = new ZigBeeSimpleDescriptorImpl(
					new Integer(deviceId).intValue(),
					Byte.parseByte(version),
					new Integer(profileId).intValue());
			result.setInputClusters(new int[Integer.parseInt(nbServerCluster)]);
			result.setOutputClusters(new int[Integer.parseInt(nbClientCluster)]);
		}
		return result;
	}

	private ZCLCluster[] getClientClusters(NodeList clientClusters) {

		Node node = clientClusters.item(0);
		ZCLCluster[] result = null;
		if (node != null && node.getNodeType() == Node.ELEMENT_NODE) {
			Element serverClustersElement = (Element) node;
			NodeList clusterList = serverClustersElement
					.getElementsByTagName("cluster");

			int clusterLength = clusterList.getLength();
			result = new ZCLCluster[clusterLength];
			for (int i = 0; i < clusterLength; i++) {

				ZCLClusterDescription serverClusterDescription = null;
				int[] ids = null;
				ZCLAttribute[] attributes = null;

				Node clusterNode = clusterList.item(i);
				if (clusterNode != null
						&& node.getNodeType() == Node.ELEMENT_NODE) {
					Element clusterElement = (Element) clusterNode;
					String clusterId = clusterElement.getAttribute("id");

					// get serverGlobalDescription
					NodeList globalDescList = clusterElement
							.getElementsByTagName("globalServerDescription");
					Node globalDesc = globalDescList.item(0);
					if (globalDesc != null
							&& globalDesc.getNodeType() == Node.ELEMENT_NODE) {
						Element desc = (Element) globalDesc;
						String id = desc.getAttribute("id");
						String name = desc.getAttribute("name");
						String domain = desc.getAttribute("domain");
						ZCLGlobalClusterDescription ZCLGlobalDesc = new ZCLGlobalClusterDescriptionImpl(
								new Integer(id).intValue(),
								name,
								domain,
								null,
								null);
						serverClusterDescription = new ZCLClusterDescriptionImpl(
								new Integer(clusterId).intValue(),
								ZCLGlobalDesc);
					}

					// get attributes
					clusterElement.getElementsByTagName("attributes");
					Node nodeAttributes = clientClusters.item(0);
					if (nodeAttributes != null
							&& nodeAttributes.getNodeType() == Node.ELEMENT_NODE) {
						Element attributesElement = (Element) nodeAttributes;
						NodeList attributeList = attributesElement
								.getElementsByTagName("attribute");

						int length = attributeList.getLength();
						attributes = new ZCLAttribute[length];

						for (int k = 0; k < length; k++) {
							Node attributeNode = attributeList.item(k);
							if (attributeNode != null
									&& attributeNode.getNodeType() == Node.ELEMENT_NODE) {
								Element attributeElement = (Element) node;
								ZCLAttribute ZCLAttr = getZCLAttribute(attributeElement);
								attributes[k] = ZCLAttr;
							}
						}
					}
				}
				ZCLClusterConf clusterImpl = new ZCLClusterConf(ids,
						attributes,
						serverClusterDescription);
				result[i] = clusterImpl;
			}
		}

		return result;
	}
}<|MERGE_RESOLUTION|>--- conflicted
+++ resolved
@@ -42,11 +42,7 @@
 import org.xml.sax.SAXException;
 
 /**
-<<<<<<< HEAD
  * @author $Id$
-=======
- * @author $Id: 7287141890df75b17729b0bf3e8546a8d49ca1f5 $
->>>>>>> afb813ca
  */
 public class ConfigurationFileReader {
 
