<<<<<<< HEAD
build.tests                 = ${uniq; ${build.core.tests}, ${build.cmpn.tests}, ${build.mobile.tests}, ${build.enterprise.tests}, ${build.residential.tests}}
=======
core.ct.version			= ${build.version}
cmpn.ct.version			= ${build.version}
mobile.ct.version		= ${build.version}
enterprise.ct.version	= ${build.version}
proposed.ct.version		= ${build.version}

build.tests                 = ${uniq; ${build.core.tests}, ${build.cmpn.tests}, ${build.mobile.tests}, ${build.enterprise.tests}}
>>>>>>> 66e2b859

jar.core.tests = \
	${repo;org.apache.servicemix.bundles.bcel}
	
build.core.tests = \
    org.osgi.test.cases.framework, \
    org.osgi.test.cases.framework.secure, \
    org.osgi.test.cases.framework.launch, \
    org.osgi.test.cases.framework.launch.secure, \
    org.osgi.test.cases.condpermadmin, \
    org.osgi.test.cases.permissionadmin, \
    org.osgi.test.cases.url

jar.cmpn.tests =

build.cmpn.tests = \
    org.osgi.test.cases.application, \
    org.osgi.test.cases.blueprint, \
    org.osgi.test.cases.blueprint.java5, \
    org.osgi.test.cases.blueprint.secure, \
    org.osgi.test.cases.cdma, \
    org.osgi.test.cases.cm, \
    org.osgi.test.cases.coordinator, \
    org.osgi.test.cases.coordinator.secure, \
    org.osgi.test.cases.component, \
    org.osgi.test.cases.deploymentadmin.mo, \
    org.osgi.test.cases.deploymentadmin.tc1, \
    org.osgi.test.cases.deploymentadmin.tc2, \
    org.osgi.test.cases.device, \
    org.osgi.test.cases.dmt.tc1, \
    org.osgi.test.cases.dmt.tc2, \
    org.osgi.test.cases.dmt.tc3, \
    org.osgi.test.cases.dmt.tc4, \
    org.osgi.test.cases.event, \
    org.osgi.test.cases.gsm, \
    org.osgi.test.cases.http, \
    org.osgi.test.cases.io, \
    org.osgi.test.cases.log, \
    org.osgi.test.cases.measurement, \
    org.osgi.test.cases.metatype, \
    org.osgi.test.cases.monitor, \
    org.osgi.test.cases.provisioning, \
    org.osgi.test.cases.policy, \
    org.osgi.test.cases.position, \
    org.osgi.test.cases.prefs, \
    org.osgi.test.cases.tracker, \
    org.osgi.test.cases.upnp, \
    org.osgi.test.cases.useradmin, \
    org.osgi.test.cases.wireadmin, \
    org.osgi.test.cases.xml

jar.mobile.tests =

build.mobile.tests = \
	org.osgi.test.cases.application, \
	org.osgi.test.cases.cdma, \
	org.osgi.test.cases.cm, \
	org.osgi.test.cases.component, \
	org.osgi.test.cases.deploymentadmin.mo, \
	org.osgi.test.cases.deploymentadmin.tc1, \
	org.osgi.test.cases.deploymentadmin.tc2, \
	org.osgi.test.cases.dmt.tc1, \
	org.osgi.test.cases.dmt.tc2, \
	org.osgi.test.cases.dmt.tc3, \
    org.osgi.test.cases.dmt.tc4, \
	org.osgi.test.cases.gsm, \
	org.osgi.test.cases.event, \
	org.osgi.test.cases.io, \
	org.osgi.test.cases.log, \
	org.osgi.test.cases.metatype, \
	org.osgi.test.cases.monitor, \
	org.osgi.test.cases.policy, \
	org.osgi.test.cases.prefs, \
	org.osgi.test.cases.tracker, \
	org.osgi.test.cases.xml

jar.enterprise.tests =

build.enterprise.tests = \
    org.osgi.test.cases.blueprint, \
    org.osgi.test.cases.blueprint.java5, \
    org.osgi.test.cases.blueprint.secure, \
    org.osgi.test.cases.cm, \
    org.osgi.test.cases.component, \
    org.osgi.test.cases.event, \
    org.osgi.test.cases.http, \
	org.osgi.test.cases.jdbc, \
    org.osgi.test.cases.jmx, \
	org.osgi.test.cases.jndi, \
	org.osgi.test.cases.jndi.secure, \
    org.osgi.test.cases.jpa, \
    org.osgi.test.cases.log, \
    org.osgi.test.cases.metatype, \
    org.osgi.test.cases.provisioning, \
    org.osgi.test.cases.remoteserviceadmin, \
    org.osgi.test.cases.remoteserviceadmin.secure, \
    org.osgi.test.cases.remoteservices, \
    org.osgi.test.cases.scaconfigtype, \
    org.osgi.test.cases.tracker, \
	org.osgi.test.cases.transaction, \
    org.osgi.test.cases.useradmin, \
    org.osgi.test.cases.webcontainer, \
   	org.osgi.test.cases.xml

jar.residential.tests =

build.residential.tests = \
    org.osgi.test.cases.cm, \
    org.osgi.test.cases.component, \
    org.osgi.test.cases.device, \
    org.osgi.test.cases.dmt.tc1, \
    org.osgi.test.cases.dmt.tc2, \
    org.osgi.test.cases.dmt.tc3, \
    org.osgi.test.cases.dmt.tc4, \
    org.osgi.test.cases.event, \
    org.osgi.test.cases.http, \
    org.osgi.test.cases.log, \
    org.osgi.test.cases.metatype, \
    org.osgi.test.cases.provisioning, \
    org.osgi.test.cases.tracker, \
    org.osgi.test.cases.upnp, \
    org.osgi.test.cases.useradmin, \
    org.osgi.test.cases.util.tr069, \
    org.osgi.test.cases.xml
<|MERGE_RESOLUTION|>--- conflicted
+++ resolved
@@ -1,14 +1,11 @@
-<<<<<<< HEAD
-build.tests                 = ${uniq; ${build.core.tests}, ${build.cmpn.tests}, ${build.mobile.tests}, ${build.enterprise.tests}, ${build.residential.tests}}
-=======
 core.ct.version			= ${build.version}
 cmpn.ct.version			= ${build.version}
 mobile.ct.version		= ${build.version}
 enterprise.ct.version	= ${build.version}
+residential.ct.version	= ${build.version}
 proposed.ct.version		= ${build.version}
 
-build.tests                 = ${uniq; ${build.core.tests}, ${build.cmpn.tests}, ${build.mobile.tests}, ${build.enterprise.tests}}
->>>>>>> 66e2b859
+build.tests                 = ${uniq; ${build.core.tests}, ${build.cmpn.tests}, ${build.mobile.tests}, ${build.enterprise.tests}, ${build.residential.tests}}
 
 jar.core.tests = \
 	${repo;org.apache.servicemix.bundles.bcel}
