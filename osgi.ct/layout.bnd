core.ct.version			= ${build.version}
cmpn.ct.version			= ${build.version}
enterprise.ct.version	= ${build.version}
residential.ct.version	= ${build.version}
proposed.ct.version		= ${build.version}

build.tests                 = ${uniq; ${build.core.tests}, ${build.cmpn.tests}, ${build.enterprise.tests}, ${build.residential.tests}}

jar.core.tests = \
	${repo;org.apache.servicemix.bundles.bcel}
	
build.core.tests = \
    org.osgi.test.cases.framework, \
    org.osgi.test.cases.framework.secure, \
    org.osgi.test.cases.framework.launch, \
    org.osgi.test.cases.framework.launch.secure, \
    org.osgi.test.cases.condpermadmin, \
    org.osgi.test.cases.permissionadmin, \
    org.osgi.test.cases.url, \
    org.osgi.test.cases.tracker

jar.cmpn.tests =

build.cmpn.tests = \
    org.osgi.test.cases.application, \
    org.osgi.test.cases.blueprint, \
    org.osgi.test.cases.blueprint.java5, \
    org.osgi.test.cases.blueprint.secure, \
    org.osgi.test.cases.cm, \
    org.osgi.test.cases.coordinator, \
    org.osgi.test.cases.coordinator.secure, \
    org.osgi.test.cases.component, \
    org.osgi.test.cases.component.annotations, \
    org.osgi.test.cases.deploymentadmin.mo, \
    org.osgi.test.cases.deploymentadmin.tc1, \
    org.osgi.test.cases.deploymentadmin.tc2, \
    org.osgi.test.cases.device, \
    org.osgi.test.cases.dmt.tc1, \
    org.osgi.test.cases.dmt.tc2, \
    org.osgi.test.cases.dmt.tc3, \
    org.osgi.test.cases.dmt.tc4, \
    org.osgi.test.cases.event, \
    org.osgi.test.cases.http, \
    org.osgi.test.cases.io, \
    org.osgi.test.cases.jdbc, \
    org.osgi.test.cases.jndi, \
    org.osgi.test.cases.jndi.secure, \
    org.osgi.test.cases.jpa, \
    org.osgi.test.cases.log, \
    org.osgi.test.cases.measurement, \
    org.osgi.test.cases.metatype, \
    org.osgi.test.cases.monitor, \
    org.osgi.test.cases.provisioning, \
    org.osgi.test.cases.position, \
    org.osgi.test.cases.prefs, \
    org.osgi.test.cases.remoteserviceadmin, \
    org.osgi.test.cases.remoteserviceadmin.secure, \
    org.osgi.test.cases.remoteservices, \
    org.osgi.test.cases.scaconfigtype, \
    org.osgi.test.cases.transaction, \
    org.osgi.test.cases.upnp, \
    org.osgi.test.cases.useradmin, \
    org.osgi.test.cases.webcontainer, \
    org.osgi.test.cases.wireadmin, \
    org.osgi.test.cases.xml

jar.enterprise.tests =

build.enterprise.tests = \
    org.osgi.test.cases.blueprint, \
    org.osgi.test.cases.blueprint.java5, \
    org.osgi.test.cases.blueprint.secure, \
    org.osgi.test.cases.cm, \
    org.osgi.test.cases.component, \
<<<<<<< HEAD
    org.osgi.test.cases.coordinator, \
    org.osgi.test.cases.coordinator.secure, \
=======
    org.osgi.test.cases.component.annotations, \
>>>>>>> e5b2bf63
    org.osgi.test.cases.event, \
    org.osgi.test.cases.http, \
	org.osgi.test.cases.jdbc, \
    org.osgi.test.cases.jmx.cm, \
    org.osgi.test.cases.jmx.framework, \
    org.osgi.test.cases.jmx.framework.secure, \
    org.osgi.test.cases.jmx.provisioning, \
    org.osgi.test.cases.jmx.useradmin, \
	org.osgi.test.cases.jndi, \
	org.osgi.test.cases.jndi.secure, \
    org.osgi.test.cases.jpa, \
    org.osgi.test.cases.log, \
    org.osgi.test.cases.metatype, \
    org.osgi.test.cases.provisioning, \
    org.osgi.test.cases.remoteserviceadmin, \
    org.osgi.test.cases.remoteserviceadmin.secure, \
    org.osgi.test.cases.remoteservices, \
    org.osgi.test.cases.scaconfigtype, \
    org.osgi.test.cases.subsystem, \
    org.osgi.test.cases.subsystem.secure, \
	org.osgi.test.cases.transaction, \
    org.osgi.test.cases.useradmin, \
    org.osgi.test.cases.webcontainer, \
   	org.osgi.test.cases.xml

jar.residential.tests =

build.residential.tests = \
    org.osgi.test.cases.cm, \
    org.osgi.test.cases.component, \
    org.osgi.test.cases.component.annotations, \
    org.osgi.test.cases.device, \
    org.osgi.test.cases.dmt.tc1, \
    org.osgi.test.cases.dmt.tc2, \
    org.osgi.test.cases.dmt.tc3, \
    org.osgi.test.cases.dmt.tc4, \
    org.osgi.test.cases.event, \
    org.osgi.test.cases.http, \
    org.osgi.test.cases.log, \
    org.osgi.test.cases.metatype, \
    org.osgi.test.cases.provisioning, \
    org.osgi.test.cases.residentialmanagement, \
    org.osgi.test.cases.tracker, \
    org.osgi.test.cases.tr069todmt, \
    org.osgi.test.cases.upnp, \
    org.osgi.test.cases.useradmin, \
    org.osgi.test.cases.xml
<|MERGE_RESOLUTION|>--- conflicted
+++ resolved
@@ -72,12 +72,9 @@
     org.osgi.test.cases.blueprint.secure, \
     org.osgi.test.cases.cm, \
     org.osgi.test.cases.component, \
-<<<<<<< HEAD
+    org.osgi.test.cases.component.annotations, \
     org.osgi.test.cases.coordinator, \
     org.osgi.test.cases.coordinator.secure, \
-=======
-    org.osgi.test.cases.component.annotations, \
->>>>>>> e5b2bf63
     org.osgi.test.cases.event, \
     org.osgi.test.cases.http, \
 	org.osgi.test.cases.jdbc, \
