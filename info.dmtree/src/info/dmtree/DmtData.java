/*
<<<<<<< HEAD
 * Copyright (c) OSGi Alliance (2004, 2008). All Rights Reserved.

=======
 * Copyright (c) OSGi Alliance (2004, 2010). All Rights Reserved.
>>>>>>> b1dcf80d
 * 
 * Licensed under the Apache License, Version 2.0 (the "License");
 * you may not use this file except in compliance with the License.
 * You may obtain a copy of the License at
 *
 *      http://www.apache.org/licenses/LICENSE-2.0
 *
 * Unless required by applicable law or agreed to in writing, software
 * distributed under the License is distributed on an "AS IS" BASIS,
 * WITHOUT WARRANTIES OR CONDITIONS OF ANY KIND, either express or implied.
 * See the License for the specific language governing permissions and
 * limitations under the License.
 */
package info.dmtree;

import java.math.BigDecimal;
import java.math.BigInteger;
import java.util.Arrays;
import java.util.Hashtable;

// Possible enhancements to this class:
// * new constructors and get/set methods for b64, to access the encoded value
// * new constructors and get/set methods for date/time, for more convenient 
//   Java access
/**
 * An immutable data structure representing the contents of a leaf or interior
 * node. This structure represents only the value and the format property of the
 * node, all other properties (like MIME type) can be set and read using the
 * {@code DmtSession} interface.
 * <p>
 * Different constructors are available to create nodes with different formats.
 * Nodes of {@code null} format can be created using the static
 * {@link #NULL_VALUE} constant instance of this class.
 * <p>
 * {@link #FORMAT_RAW_BINARY} and {@link #FORMAT_RAW_STRING} enable the support
 * of future data formats. When using these formats, the actual format name is
 * specified as a {@code String}. The application is responsible for the
 * proper encoding of the data according to the specified format.
 * 
 * @version $Id$
 */
public final class DmtData {

<<<<<<< HEAD
	/**
	 * The node holds an OMA DM <code>int</code> value.
	 */
	public static final int FORMAT_INTEGER = 0x0001;

	/**
	 * The node holds an OMA DM <code>float</code> value.
	 */
	public static final int FORMAT_FLOAT = 0x0002;

	/**
	 * The node holds an OMA DM <code>chr</code> value.
	 */
	public static final int FORMAT_STRING = 0x0004;

	/**
	 * The node holds an OMA DM <code>bool</code> value.
	 */
	public static final int FORMAT_BOOLEAN = 0x0008;

	/**
	 * The node holds an OMA DM <code>date</code> value.
	 */
	public static final int FORMAT_DATE = 0x0010;

	/**
	 * The node holds an OMA DM <code>time</code> value.
	 */
	public static final int FORMAT_TIME = 0x0020;

	/**
	 * The node holds an OMA DM <code>bin</code> value. The value of the node
	 * corresponds to the Java <code>byte[]</code> type.
	 */
	public static final int FORMAT_BINARY = 0x0040;

	/**
	 * The node holds an OMA DM <code>b64</code> value. Like
	 * {@link #FORMAT_BINARY}, this format is also represented by the Java
	 * <code>byte[]</code> type, the difference is only in the corresponding OMA
	 * DM format.
	 */
	public static final int FORMAT_BASE64 = 0x0080;

	/**
	 * The node holds an OMA DM <code>xml</code> value.
	 */
	public static final int FORMAT_XML = 0x0100;

	/**
	 * The node holds an OMA DM <code>null</code> value. This corresponds to the
	 * Java <code>null</code> type.
	 */
	public static final int FORMAT_NULL = 0x0200;

	/**
	 * Format specifier of an internal node. An interior node can hold a Java
	 * object as value (see {@link DmtData#DmtData(Object)} and
	 * {@link DmtData#getNode()}). This value can be used by Java programs that
	 * know a specific URI understands the associated Java type. This type is
	 * further used as a return value of the {@link MetaNode#getFormat} method
	 * for interior nodes.
	 */
	public static final int FORMAT_NODE = 0x0400;

	/**
	 * The node holds raw protocol data encoded as <code>String</code>. The
	 * {@link #getFormatName()} method can be used to get the actual format
	 * name.
	 */
	public static final int FORMAT_RAW_STRING = 0x0800;

	/**
	 * The node holds raw protocol data encoded in binary format. The
	 * {@link #getFormatName()} method can be used to get the actual format
	 * name.
	 */
	public static final int FORMAT_RAW_BINARY = 0x1000;

	// ******** new formats from RFC0141 ************
	/**
	 * The node holds a long value. The {@link #getFormatName()} method can be
	 * used to get the actual format name.
	 */
	public static final int FORMAT_LONG = 0x2000;

	/**
	 * The node holds an unsigned long value.
	 */
	public static final int FORMAT_UNSIGNED_LONG = 0x4000;

	/**
	 * The node holds a String object that is interpreted as a dateTime type
	 * defined in ISO 8601.
	 */
	public static final int FORMAT_DATETIME = 0x8000;

	/**
	 * The node holds an unsigned int value.
	 */
	public static final int FORMAT_UNSIGNED_INTEGER = 0x10000;

	/**
	 * The node holds a string value that represents a DMT node URI.
	 */
	public static final int FORMAT_NODE_URI = 0x20000;

	/**
	 * The node holds an hex binary value. The value of the node corresponds to
	 * the Java <code>byte[]</code> type.
	 */
	public static final int FORMAT_HEXBINARY = 0x40000;

	private static final Hashtable FORMAT_NAMES = new Hashtable();
	
	private static final BigInteger BD_MAX_ULONG = new BigInteger("" + Long.MAX_VALUE).multiply( new BigInteger( "2" ) );
	
	static {
		FORMAT_NAMES.put(new Integer(FORMAT_BASE64), "b64");
		FORMAT_NAMES.put(new Integer(FORMAT_BINARY), "bin");
		FORMAT_NAMES.put(new Integer(FORMAT_BOOLEAN), "bool");
		FORMAT_NAMES.put(new Integer(FORMAT_DATE), "date");
		FORMAT_NAMES.put(new Integer(FORMAT_FLOAT), "float");
		FORMAT_NAMES.put(new Integer(FORMAT_INTEGER), "int");
		FORMAT_NAMES.put(new Integer(FORMAT_NODE), "node");
		FORMAT_NAMES.put(new Integer(FORMAT_NULL), "null");
		FORMAT_NAMES.put(new Integer(FORMAT_STRING), "chr");
		FORMAT_NAMES.put(new Integer(FORMAT_TIME), "time");
		FORMAT_NAMES.put(new Integer(FORMAT_XML), "xml");

		FORMAT_NAMES.put(new Integer(FORMAT_LONG), "long");
		FORMAT_NAMES.put(new Integer(FORMAT_UNSIGNED_LONG), "ulong");
		FORMAT_NAMES.put(new Integer(FORMAT_UNSIGNED_INTEGER), "uint");
		FORMAT_NAMES.put(new Integer(FORMAT_DATETIME), "datetime");
		FORMAT_NAMES.put(new Integer(FORMAT_NODE_URI), "nodeuri");
		FORMAT_NAMES.put(new Integer(FORMAT_HEXBINARY), "hexbin");
	}

	/**
	 * Constant instance representing a leaf node of <code>null</code> format.
	 */
	public static final DmtData NULL_VALUE = new DmtData();
	// FORMAT_NAMES must be initialized by the time the constr. is called

	/**
	 * Constant instance representing a boolean <code>true</code> value.
	 */
	public static final DmtData TRUE_VALUE = new DmtData(true);

	/**
	 * Constant instance representing a boolean <code>false</code> value.
	 */
	public static final DmtData FALSE_VALUE = new DmtData(false);

	private final String str;

	private final int integer;

	private final float flt;

	private final boolean bool;

	private final byte[] bytes;

	private final int format;

	private final String formatName;

	private final Object complex;

	private final long lng;

	/**
	 * Create a <code>DmtData</code> instance of <code>null</code> format. This
	 * constructor is private and used only to create the public
	 * {@link #NULL_VALUE} constant.
	 */
	private DmtData() {
		format = FORMAT_NULL;
		formatName = getFormatName(format);

		this.str = null;
		this.integer = 0;
		this.flt = 0;
		this.bool = false;
		this.bytes = null;
		this.complex = null;

		this.lng = 0;
	}

	/**
	 * Create a <code>DmtData</code> instance of <code>chr</code> format with
	 * the given string value. The <code>null</code> string argument is valid.
	 * 
	 * @param str
	 *            the string value to set
	 */
	public DmtData(String str) {
		format = FORMAT_STRING;
		formatName = getFormatName(format);
		this.str = str;

		this.integer = 0;
		this.flt = 0;
		this.bool = false;
		this.bytes = null;
		this.complex = null;

		this.lng = 0;
	}

	/**
	 * Create a <code>DmtData</code> instance of <code>node</code> format with
	 * the given object value. The value represents complex data associated with
	 * an interior node.
	 * <p>
	 * Certain interior nodes can support access to their subtrees through such
	 * complex values, making it simpler to retrieve or update all leaf nodes in
	 * a subtree.
	 * <p>
	 * The given value must be a non-<code>null</code> immutable object.
	 * 
	 * @param complex
	 *            the complex data object to set
	 */
	public DmtData(Object complex) {
		if (complex == null)
			throw new NullPointerException("Complex data argument is null.");

		format = FORMAT_NODE;
		formatName = getFormatName(format);
		this.complex = complex;

		this.str = null;
		this.integer = 0;
		this.flt = 0;
		this.bool = false;
		this.bytes = null;

		this.lng = 0;
	}

	/**
	 * Create a <code>DmtData</code> instance of the specified format and set
	 * its value based on the given string. Only the following string-based
	 * formats can be created using this constructor:
	 * <ul>
	 * <li>{@link #FORMAT_STRING} - value can be any string
	 * <li>{@link #FORMAT_XML} - value must contain an XML fragment (the
	 * validity is not checked by this constructor)
	 * <li>{@link #FORMAT_DATE} - value must be parseable to an ISO 8601
	 * calendar date in complete representation, basic format (pattern
	 * <tt>CCYYMMDD</tt>)
	 * <li>{@link #FORMAT_TIME} - value must be parseable to an ISO 8601 time of
	 * day in either local time, complete representation, basic format (pattern
	 * <tt>hhmmss</tt>) or Coordinated Universal Time, basic format (pattern
	 * <tt>hhmmssZ</tt>)
	 * <li>{@link #FORMAT_DATETIME} - value must be parseable to an ISO 8601
	 * definition of a calendar date-time in complete representation, basic
	 * format (pattern <tt>CCYYMMDDThhmmss</tt>) or Coordinated Universal Time,
	 * basic format (pattern <tt>CCYYMMDDThhmmssZ</tt>)
	 * <li>{@link #FORMAT_UNSIGNED_LONG} - value must contain a string that is
	 * parsable as unsigned long
	 * <li>{@link #FORMAT_UNSIGNED_INTEGER} - value must contain a string that
	 * is parsable as unsigned int
	 * <li>{@link #FORMAT_NODE_URI} - value must contain a string that holds a
	 * reference to a node
	 * </ul>
	 * * The <code>null</code> string argument is only valid if the format is
	 * string or XML.
	 * 
	 * @param value
	 *            the string, XML, date, time, datetime, unsignedInt,
	 *            unsignedLong or node-uri value to set
	 * @param format
	 *            the format of the <code>DmtData</code> instance to be created,
	 *            must be one of the formats specified above
	 * @throws IllegalArgumentException
	 *             if <code>format</code> is not one of the allowed formats, or
	 *             <code>value</code> is not a valid string for the given format
	 * @throws NullPointerException
	 *             if a string, XML, date, time, datetime, unsignedInt,
	 *             unsignedLong or node-uri is constructed and
	 *             <code>value</code> is <code>null</code>
	 */
	public DmtData(String value, int format) {

		switch (format) {
		case FORMAT_DATE:
			checkDateFormat(value);
			break;
		case FORMAT_TIME:
			checkTimeFormat(value);
			break;
		case FORMAT_DATETIME:
			checkDateTimeFormat(value);
			break;
		case FORMAT_UNSIGNED_LONG:
			checkUnsignedLong(value);
			break;
		case FORMAT_UNSIGNED_INTEGER:
			checkUnsignedInt(value);
			break;
		case FORMAT_STRING:
		case FORMAT_NODE_URI:
		case FORMAT_XML:
			break; // nothing to do, all string values are accepted
		default:
			throw new IllegalArgumentException(
					"Invalid format in string constructor: " + format);
		}
		this.format = format;
		this.formatName = getFormatName(format);
		this.str = value;

		this.integer = 0;
		this.flt = 0;
		this.bool = false;
		this.bytes = null;
		this.complex = null;

		this.lng = 0;
	}

	/**
	 * Create a <code>DmtData</code> instance of <code>int</code> format and set
	 * its value.
	 * 
	 * @param integer
	 *            the integer value to set
	 */
	public DmtData(int integer) {
		format = FORMAT_INTEGER;
		formatName = getFormatName(format);
		this.integer = integer;

		this.str = null;
		this.flt = 0;
		this.bool = false;
		this.bytes = null;
		this.complex = null;

		this.lng = 0;
	}

	/**
	 * Create a <code>DmtData</code> instance of <code>float</code> format and
	 * set its value.
	 * 
	 * @param flt
	 *            the float value to set
	 */
	public DmtData(float flt) {
		format = FORMAT_FLOAT;
		formatName = getFormatName(format);
		this.flt = flt;

		this.str = null;
		this.integer = 0;
		this.bool = false;
		this.bytes = null;
		this.complex = null;

		this.lng = 0;
	}

	/**
	 * Create a <code>DmtData</code> instance of <code>long</code> format and
	 * set its value.
	 * 
	 * @param lng
	 *            the long value to set
	 */
	public DmtData(long lng) {
		format = FORMAT_LONG;
		formatName = getFormatName(format);
		this.lng = lng;

		this.flt = 0;
		this.str = null;
		this.integer = 0;
		this.bool = false;
		this.bytes = null;
		this.complex = null;

	}

	/**
	 * Create a <code>DmtData</code> instance of <code>bool</code> format and
	 * set its value.
	 * 
	 * @param bool
	 *            the boolean value to set
	 */
	public DmtData(boolean bool) {
		format = FORMAT_BOOLEAN;
		formatName = getFormatName(format);
		this.bool = bool;

		this.str = null;
		this.integer = 0;
		this.flt = 0;
		this.bytes = null;
		this.complex = null;

		this.lng = 0;
	}

	/**
	 * Create a <code>DmtData</code> instance of <code>bin</code> format and set
	 * its value.
	 * 
	 * @param bytes
	 *            the byte array to set, must not be <code>null</code>
	 * @throws NullPointerException
	 *             if <code>bytes</code> is <code>null</code>
	 */
	public DmtData(byte[] bytes) {
		if (bytes == null)
			throw new NullPointerException("Binary data argument is null.");

		format = FORMAT_BINARY;
		formatName = getFormatName(format);
		this.bytes = bytes;

		this.str = null;
		this.integer = 0;
		this.flt = 0;
		this.bool = false;
		this.complex = null;

		this.lng = 0;
	}

	/**
	 * Create a <code>DmtData</code> instance of <code>bin</code> or
	 * <code>b64</code> format and set its value. The chosen format is specified
	 * by the <code>base64</code> parameter.
	 * 
	 * @param bytes
	 *            the byte array to set, must not be <code>null</code>
	 * @param base64
	 *            if <code>true</code>, the new instance will have
	 *            <code>b64</code> format, if <code>false</code>, it will have
	 *            <code>bin</code> format
	 * @throws NullPointerException
	 *             if <code>bytes</code> is <code>null</code>
	 */
	public DmtData(byte[] bytes, boolean base64) {
		if (bytes == null)
			throw new NullPointerException("Binary data argument is null.");

		format = base64 ? FORMAT_BASE64 : FORMAT_BINARY;
		formatName = getFormatName(format);
		this.bytes = bytes;

		this.str = null;
		this.integer = 0;
		this.flt = 0;
		this.bool = false;
		this.complex = null;

		this.lng = 0;
	}

	/**
	 * Create a <code>DmtData</code> instance of the specified format and set
	 * its value based on the given <code>byte[]</code>. Only the following
	 * <code>byte[]</code> based formats can be created using this constructor:
	 * 
	 * <ul>
	 * <li>{@link #FORMAT_BINARY}
	 * <li>{@link #FORMAT_BASE64}
	 * <li>{@link #FORMAT_HEXBINARY}
	 * </ul>
	 * 
	 * 
	 * @param bytes
	 *            the byte array to set, must not be <code>null</code>
	 * @param format
	 *            the format of the DmtData instance to be created, must be one
	 *            of the formats specified above
	 * @throws IllegalArgumentException
	 *             if format is not one of the allowed formats
	 * @throws NullPointerException
	 *             if <code>bytes</code> is <code>null</code>
	 */
	public DmtData(byte[] bytes, int format) {
		if (bytes == null)
			throw new NullPointerException("Binary data argument is null.");

		switch (format) {
		case FORMAT_BINARY:
		case FORMAT_BASE64:
		case FORMAT_HEXBINARY:
			break;
		default:
			throw new IllegalArgumentException(
					"Invalid format in byte[] constructor: " + format);
		}

		this.format = format;
		formatName = getFormatName(format);
		this.bytes = bytes;

		this.str = null;
		this.integer = 0;
		this.flt = 0;
		this.bool = false;
		this.complex = null;

		this.lng = 0;
	}

	/**
	 * Create a <code>DmtData</code> instance in {@link #FORMAT_RAW_STRING}
	 * format. The data is provided encoded as a <code>String</code>. The actual
	 * data format is specified in <code>formatName</code>. The encoding used in
	 * <code>data</code> must conform to this format.
	 * 
	 * @param formatName
	 *            the name of the format, must not be <code>null</code>
	 * @param data
	 *            the data encoded according to the specified format, must not
	 *            be <code>null</code>
	 * @throws NullPointerException
	 *             if <code>formatName</code> or <code>data</code> is
	 *             <code>null</code>
	 */
	public DmtData(String formatName, String data) {
		if (formatName == null)
			throw new NullPointerException("Format name argument is null.");
		if (data == null)
			throw new NullPointerException("Data argument is null.");

		format = FORMAT_RAW_STRING;
		this.formatName = formatName;
		this.str = data;

		this.bytes = null;
		this.integer = 0;
		this.flt = 0;
		this.bool = false;
		this.complex = null;

		this.lng = 0;
	}

	/**
	 * Create a <code>DmtData</code> instance in {@link #FORMAT_RAW_BINARY}
	 * format. The data is provided encoded as binary. The actual data format is
	 * specified in <code>formatName</code>. The encoding used in
	 * <code>data</code> must conform to this format.
	 * 
	 * @param formatName
	 *            the name of the format, must not be <code>null</code>
	 * @param data
	 *            the data encoded according to the specified format, must not
	 *            be <code>null</code>
	 * @throws NullPointerException
	 *             if <code>formatName</code> or <code>data</code> is
	 *             <code>null</code>
	 */
	public DmtData(String formatName, byte[] data) {
		if (formatName == null)
			throw new NullPointerException("Format name argument is null.");
		if (data == null)
			throw new NullPointerException("Data argument is null.");

		format = FORMAT_RAW_BINARY;
		this.formatName = formatName;
		this.bytes = (byte[]) data.clone();

		this.str = null;
		this.integer = 0;
		this.flt = 0;
		this.bool = false;
		this.complex = null;

		this.lng = 0;
	}

	/**
	 * Gets the value of a node with string (<code>chr</code>) format.
	 * 
	 * @return the string value
	 * @throws DmtIllegalStateException
	 *             if the format of the node is not string
	 */
	public String getString() {
		if (format == FORMAT_STRING)
			return str;

		throw new DmtIllegalStateException("DmtData value is not string.");
	}

	/**
	 * Gets the value of a node with date format. The returned date string is
	 * formatted according to the ISO 8601 definition of a calendar date in
	 * complete representation, basic format (pattern <tt>CCYYMMDD</tt>).
	 * 
	 * @return the date value
	 * @throws DmtIllegalStateException
	 *             if the format of the node is not date
	 */
	public String getDate() {
		if (format == FORMAT_DATE)
			return str;

		throw new DmtIllegalStateException("DmtData value is not date.");
	}

	/**
	 * Gets the value of a node with time format. The returned time string is
	 * formatted according to the ISO 8601 definition of the time of day. The
	 * exact format depends on the value the object was initialized with: either
	 * local time, complete representation, basic format (pattern
	 * <tt>hhmmss</tt>) or Coordinated Universal Time, basic format (pattern
	 * <tt>hhmmssZ</tt>).
	 * 
	 * @return the time value
	 * @throws DmtIllegalStateException
	 *             if the format of the node is not time
	 */
	public String getTime() {
		if (format == FORMAT_TIME)
			return str;

		throw new DmtIllegalStateException("DmtData value is not time.");
	}

	/**
	 * Gets the value of a node with DateTime format. The returned dateTime
	 * string is formatted according to the ISO 8601 definition of a calendar
	 * date-time in complete representation. The exact format depends on the
	 * value the object was initialized with: either local time, complete
	 * representation, basic format (pattern <tt>CCYYMMDDThhmmss</tt>) or
	 * Coordinated Universal Time, basic format (pattern
	 * <tt>CCYYMMDDThhmmssZ</tt>).
	 * 
	 * @return the time value
	 * @throws DmtIllegalStateException
	 *             if the format of the node is not time
	 */
	public String getDateTime() {
		if (format == FORMAT_DATETIME)
			return str;

		throw new DmtIllegalStateException("DmtData value is not DateTime.");
	}

	/**
	 * Gets the value of a node with <code>xml</code> format.
	 * 
	 * @return the XML value
	 * @throws DmtIllegalStateException
	 *             if the format of the node is not <code>xml</code>
	 */
	public String getXml() {
		if (format == FORMAT_XML)
			return str;

		throw new DmtIllegalStateException("DmtData value is not XML.");
	}

	/**
	 * Gets the value of a node with integer (<code>int</code>) format.
	 * 
	 * @return the integer value
	 * @throws DmtIllegalStateException
	 *             if the format of the node is not integer
	 */
	public int getInt() {
		if (format == FORMAT_INTEGER)
			return integer;

		throw new DmtIllegalStateException("DmtData value is not integer.");
	}

	/**
	 * Gets the value of a node with unsigned integer format.
	 * 
	 * @return the unsigned integer value
	 * @throws DmtIllegalStateException
	 *             if the format of the node is not integer
	 */
	public String getUnsignedInteger() {
		if (format == FORMAT_UNSIGNED_INTEGER)
			return str;

		throw new DmtIllegalStateException(
				"DmtData value is not unsigned integer.");
	}

	/**
	 * Gets the value of a node with long format.
	 * 
	 * @return the long value
	 * @throws DmtIllegalStateException
	 *             if the format of the node is not long
	 */
	public long getLong() {
		if (format == FORMAT_LONG)
			return lng;

		throw new DmtIllegalStateException("DmtData value is not long.");
	}

	/**
	 * Gets the value of a node with unsigned long format. The value is returned
	 * as a String because the range of a long is not sufficient to hold the
	 * maximum possible unsigned value.
	 * 
	 * @return the unsigned long value
	 * @throws DmtIllegalStateException
	 *             if the format of the node is not long
	 */
	public String getUnsignedLong() {
		if (format == FORMAT_UNSIGNED_LONG)
			return str;

		throw new IllegalStateException("DmtData value is not unsigned long");
	}

	/**
	 * Gets the value of a node with <code>float</code> format.
	 * 
	 * @return the float value
	 * @throws DmtIllegalStateException
	 *             if the format of the node is not <code>float</code>
	 */
	public float getFloat() {
		if (format == FORMAT_FLOAT)
			return flt;

		throw new DmtIllegalStateException("DmtData value is not float.");
	}

	/**
	 * Gets the value of a node with boolean (<code>bool</code>) format.
	 * 
	 * @return the boolean value
	 * @throws DmtIllegalStateException
	 *             if the format of the node is not boolean
	 */
	public boolean getBoolean() {
		if (format == FORMAT_BOOLEAN)
			return bool;

		throw new DmtIllegalStateException("DmtData value is not boolean.");
	}

	/**
	 * Gets the value of a node with binary (<code>bin</code>) format.
	 * 
	 * @return the binary value
	 * @throws DmtIllegalStateException
	 *             if the format of the node is not binary
	 */
	public byte[] getBinary() {
		if (format == FORMAT_BINARY) {
			byte[] bytesCopy = new byte[bytes.length];
			for (int i = 0; i < bytes.length; i++)
				bytesCopy[i] = bytes[i];

			return bytesCopy;
		}

		throw new DmtIllegalStateException("DmtData value is not a byte array.");
	}

	/**
	 * Gets the value of a node with hex binary format.
	 * 
	 * @return the hex binary value
	 * @throws DmtIllegalStateException
	 *             if the format of the node is not hex binary
	 */
	public byte[] getHexBinary() {
		if (format == FORMAT_HEXBINARY) {
			byte[] bytesCopy = new byte[bytes.length];
			for (int i = 0; i < bytes.length; i++)
				bytesCopy[i] = bytes[i];

			return bytesCopy;
		}

		throw new DmtIllegalStateException(
				"DmtData value is not in hex binary format.");
	}

	/**
	 * Gets the value of a node in raw binary ({@link #FORMAT_RAW_BINARY})
	 * format.
	 * 
	 * @return the data value in raw binary format
	 * @throws DmtIllegalStateException
	 *             if the format of the node is not raw binary
	 */
	public byte[] getRawBinary() {
		if (format == FORMAT_RAW_BINARY)
			return (byte[]) bytes.clone();

		throw new DmtIllegalStateException(
				"DmtData value is not in raw binary format.");
	}

	/**
	 * Gets the value of a node in raw <code>String</code> (
	 * {@link #FORMAT_RAW_STRING}) format.
	 * 
	 * @return the data value in raw <code>String</code> format
	 * @throws DmtIllegalStateException
	 *             if the format of the node is not raw <code>String</code>
	 */
	public String getRawString() {
		if (format == FORMAT_RAW_STRING)
			return str;

		throw new DmtIllegalStateException(
				"DmtData value is not in raw string format.");
	}

	/**
	 * Gets the value of a node with base 64 (<code>b64</code>) format.
	 * 
	 * @return the binary value
	 * @throws DmtIllegalStateException
	 *             if the format of the node is not base 64.
	 */
	public byte[] getBase64() {
		if (format == FORMAT_BASE64) {
			byte[] bytesCopy = new byte[bytes.length];
			for (int i = 0; i < bytes.length; i++)
				bytesCopy[i] = bytes[i];

			return bytesCopy;
		}

		throw new DmtIllegalStateException(
				"DmtData value is not in base 64 format.");
	}

	/**
	 * Gets the complex data associated with an interior node (<code>node</code>
	 * format).
	 * <p>
	 * Certain interior nodes can support access to their subtrees through
	 * complex values, making it simpler to retrieve or update all leaf nodes in
	 * the subtree.
	 * 
	 * @return the data object associated with an interior node
	 * @throws DmtIllegalStateException
	 *             if the format of the data is not <code>node</code>
	 */
	public Object getNode() {
		if (format == FORMAT_NODE)
			return complex;

		throw new DmtIllegalStateException(
				"DmtData does not contain interior node data.");
	}

	/**
	 * Gets the value of a node uri ({@link #FORMAT_NODE_URI}) format.
	 * 
	 * @return the data value in node uri format
	 * @throws DmtIllegalStateException
	 *             if the format of the node is not node uri
	 */
	public String getNodeUri() {
		if (format == FORMAT_NODE_URI)
			return str;

		throw new DmtIllegalStateException(
				"DmtData value is not in node uri format.");
	}

	/**
	 * Get the node's format, expressed in terms of type constants defined in
	 * this class. Note that the 'format' term is a legacy from OMA DM, it is
	 * more customary to think of this as 'type'.
	 * 
	 * @return the format of the node
	 */
	public int getFormat() {
		return format;
	}

	/**
	 * Returns the format of this <code>DmtData</code> as <code>String</code>.
	 * For the predefined data formats this is the OMA DM defined name of the
	 * format. For {@link #FORMAT_RAW_STRING} and {@link #FORMAT_RAW_BINARY}
	 * this is the format specified when the object was created.
	 * 
	 * @return the format name as <code>String</code>
	 */
	public String getFormatName() {
		return formatName;
	}

	/**
	 * Get the size of the data. The returned value depends on the format of
	 * data in the node:
	 * <ul>
	 * <li>{@link #FORMAT_STRING}, {@link #FORMAT_XML}, {@link #FORMAT_BINARY},
	 * {@link #FORMAT_BASE64}, {@link #FORMAT_RAW_STRING}, and
	 * {@link #FORMAT_RAW_BINARY}: the length of the stored data, or 0 if the
	 * data is <code>null</code>
	 * <li>{@link #FORMAT_INTEGER} and {@link #FORMAT_FLOAT}: 4
	 * <li>{@link #FORMAT_DATE} and {@link #FORMAT_TIME}: the length of the date
	 * or time in its string representation
	 * <li>{@link #FORMAT_BOOLEAN}: 1
	 * <li>{@link #FORMAT_NODE}: -1 (unknown)
	 * <li>{@link #FORMAT_NULL}: 0
	 * </ul>
	 * 
	 * @return the size of the data stored by this object
	 */
	public int getSize() {
		switch (format) {
		case FORMAT_STRING:
		case FORMAT_XML:
		case FORMAT_DATE:
		case FORMAT_TIME:
		case FORMAT_DATETIME:
		case FORMAT_RAW_STRING:
		case FORMAT_UNSIGNED_INTEGER:
		case FORMAT_UNSIGNED_LONG:
		case FORMAT_NODE_URI:
			return str == null ? 0 : str.length();
		case FORMAT_BINARY:
		case FORMAT_BASE64:
		case FORMAT_RAW_BINARY:
		case FORMAT_HEXBINARY:
			return bytes.length;
		case FORMAT_INTEGER:
		case FORMAT_FLOAT:
			return 4;
		case FORMAT_BOOLEAN:
			return 1;
		case FORMAT_NODE:
			return -1;
		case FORMAT_LONG:
			return 8;
		case FORMAT_NULL:
			return 0;
		}

		return 0; // never reached
	}

	/**
	 * Gets the string representation of the <code>DmtData</code>. This method
	 * works for all formats.
	 * <p>
	 * For string format data - including {@link #FORMAT_RAW_STRING} - the
	 * string value itself is returned, while for XML, date, time, integer,
	 * float, boolean, long, unsignedInt, unsignedLong, node-uri and node
	 * formats the string form of the value is returned. Binary - including
	 * {@link #FORMAT_RAW_BINARY} - base64 and hexBinary data is represented by
	 * two-digit hexadecimal numbers for each byte separated by spaces. The
	 * {@link #NULL_VALUE} data has the string form of " <code>null</code>".
	 * Data of string or XML format containing the Java <code>null</code> value
	 * is represented by an empty string.
	 * 
	 * @return the string representation of this <code>DmtData</code> instance
	 */
	public String toString() {
		switch (format) {
		case FORMAT_STRING:
		case FORMAT_XML:
		case FORMAT_DATE:
		case FORMAT_TIME:
		case FORMAT_DATETIME:
		case FORMAT_RAW_STRING:
		case FORMAT_NODE_URI:
		case FORMAT_UNSIGNED_INTEGER:
		case FORMAT_UNSIGNED_LONG:
			return str == null ? "" : str;
		case FORMAT_INTEGER:
			return String.valueOf(integer);
		case FORMAT_LONG:
			return String.valueOf(lng);
		case FORMAT_FLOAT:
			return String.valueOf(flt);
		case FORMAT_BOOLEAN:
			return String.valueOf(bool);
		case FORMAT_BINARY:
		case FORMAT_BASE64:
		case FORMAT_RAW_BINARY:
		case FORMAT_HEXBINARY:
			return getHexDump(bytes);
		case FORMAT_NODE:
			return complex.toString();
		case FORMAT_NULL:
			return "null";
		}

		return null; // never reached
	}

	/**
	 * Compares the specified object with this <code>DmtData</code> instance.
	 * Two <code>DmtData</code> objects are considered equal if their format is
	 * the same, and their data (selected by the format) is equal.
	 * <p>
	 * In case of {@link #FORMAT_RAW_BINARY} and {@link #FORMAT_RAW_STRING} the
	 * textual name of the data format - as returned by {@link #getFormatName()}
	 * - must be equal as well.
	 * 
	 * @param obj
	 *            the object to compare with this <code>DmtData</code>
	 * @return true if the argument represents the same <code>DmtData</code> as
	 *         this object
	 */
	public boolean equals(Object obj) {
		if (!(obj instanceof DmtData))
			return false;

		DmtData other = (DmtData) obj;

		if (format != other.format)
			return false;

		switch (format) {
		case FORMAT_STRING:
		case FORMAT_XML:
		case FORMAT_DATE:
		case FORMAT_TIME:
		case FORMAT_UNSIGNED_INTEGER:
		case FORMAT_UNSIGNED_LONG:
		case FORMAT_DATETIME:
		case FORMAT_NODE_URI:
			return str == null ? other.str == null : str.equals(other.str);
		case FORMAT_INTEGER:
			return integer == other.integer;
		case FORMAT_LONG:
			return lng == other.lng;
		case FORMAT_FLOAT:
			return flt == other.flt;
		case FORMAT_BOOLEAN:
			return bool == other.bool;
		case FORMAT_BINARY:
		case FORMAT_BASE64:
		case FORMAT_HEXBINARY:
			return Arrays.equals(bytes, other.bytes);
		case FORMAT_NODE:
			return complex.equals(other.complex);
		case FORMAT_NULL:
			return true;
		case FORMAT_RAW_BINARY:
			return formatName.equals(other.formatName)
					&& Arrays.equals(bytes, other.bytes);
		case FORMAT_RAW_STRING:
			// in this case str cannot be null
			return formatName.equals(other.formatName) && str.equals(other.str);
		}

		return false; // never reached
	}

	/**
	 * Returns the hash code value for this <code>DmtData</code> instance. The
	 * hash code is calculated based on the data (selected by the format) of
	 * this object.
	 * 
	 * @return the hash code value for this object
	 */
	public int hashCode() {
		switch (format) {
		case FORMAT_STRING:
		case FORMAT_XML:
		case FORMAT_DATE:
		case FORMAT_TIME:
		case FORMAT_DATETIME:
		case FORMAT_UNSIGNED_INTEGER:
		case FORMAT_UNSIGNED_LONG:
		case FORMAT_NODE_URI:
		case FORMAT_RAW_STRING:
			return str == null ? 0 : str.hashCode();
		case FORMAT_INTEGER:
			return new Integer(integer).hashCode();
		case FORMAT_LONG:
			return new Long(lng).hashCode();
		case FORMAT_FLOAT:
			return new Float(flt).hashCode();
		case FORMAT_BOOLEAN:
			return new Boolean(bool).hashCode();
		case FORMAT_BINARY:
		case FORMAT_BASE64:
		case FORMAT_RAW_BINARY:
		case FORMAT_HEXBINARY:
			return new String(bytes).hashCode();
		case FORMAT_NODE:
			return complex.hashCode();
		case FORMAT_NULL:
			return 0;
		}

		return 0; // never reached
	}

	private static void checkDateFormat(String value) {
		if (value.length() != 8)
			throw new IllegalArgumentException("Date string '" + value
					+ "' does not follow the format 'CCYYMMDD'.");

		int year = checkNumber(value, "Date", 0, 4, 0, 9999);
		int month = checkNumber(value, "Date", 4, 2, 1, 12);
		int day = checkNumber(value, "Date", 6, 2, 1, 31);

		// Date checking is not prepared for all special rules (for example
		// historical leap years), production code could contain a full check.

		// Day 31 is invalid for April, June, September and November
		if ((month == 4 || month == 6 || month == 9 || month == 11)
				&& day == 31)
			throw new IllegalArgumentException("Date string '" + value
					+ "' contains an invalid date.");

		// February 29 is invalid except for leap years, Feb. 30-31 are invalid
		if (month == 2
				&& day > 28
				&& !(day == 29 && year % 4 == 0 && (year % 100 != 0 || year % 400 == 0)))
			throw new IllegalArgumentException("Date string '" + value
					+ "' contains an invalid date.");
	}

	private static void checkTimeFormat(String value) {
		if (value.length() > 0 && value.charAt(value.length() - 1) == 'Z')
			value = value.substring(0, value.length() - 1);

		if (value.length() != 6)
			throw new IllegalArgumentException("Time string '" + value
					+ "' does not follow the format 'hhmmss' or 'hhmmssZ'.");

		// Time checking is not prepared for all special rules (for example
		// leap seconds), production code could contain a full check.

		// if hour is 24, only 240000 should be allowed
		checkNumber(value, "Time", 0, 2, 0, 24);
		checkNumber(value, "Time", 2, 2, 0, 59);
		checkNumber(value, "Time", 4, 2, 0, 59);

		if (value.startsWith("24") && !value.startsWith("240000"))
			throw new IllegalArgumentException("Time string is out of range.");
	}

	private static void checkDateTimeFormat(String value) {
		if (value.length() < "yyyyMMddTHHmmss".length())
			throw new IllegalArgumentException(
					"DateTime string '"
							+ value
							+ "' is to short for format 'yyyyMMddThhmmss' or 'yyyyMMddThhmmssZ'.");

		// check for char 'T' at position 8
		if (value.length() > 8 && value.charAt(8) != 'T')
			throw new IllegalArgumentException(
					"DateTime string '"
							+ value
							+ "' does not follow the format 'yyyyMMddThhmmss' or 'yyyyMMddThhmmssZ'.");

		checkDateFormat(value.substring(0, 8));
		checkTimeFormat(value.substring(9, 15));
	}

	private static void checkUnsignedLong(String value) {
		if (value == null)
			throw new IllegalArgumentException(
					"The unsigned long string is null.");

		for (int i = 0; i < value.length(); i++) {
			if (!Character.isDigit(value.charAt(i)))
				throw new IllegalArgumentException(
						"The unsigned long string contains invalid characters.");
		}
		
		BigInteger bd = new BigInteger(value);
		if ( bd.compareTo(new BigInteger("0")) < 0 || bd.compareTo(BD_MAX_ULONG) > 0 )
			throw new IllegalArgumentException("The unsigned long string "
			+ value + " is out of range.");
	}

	private static void checkUnsignedInt(String value) {
		if (value == null)
			throw new IllegalArgumentException(
					"The unsigned int string is null.");

		for (int i = 0; i < value.length(); i++) {
			if (!Character.isDigit(value.charAt(i)))
				throw new IllegalArgumentException(
						"The unsigned int string contains invalid characters.");
		}
		long val = new Long( value ).longValue();
		long maxInt = 2l * Integer.MAX_VALUE;
		if (val < 0 || val > maxInt ) {
			throw new IllegalArgumentException("The unsigned long string "
					+ value + " is out of range.");
		}
	}

	private static int checkNumber(String value, String name, int from,
			int length, int min, int max) {
		String part = value.substring(from, from + length);
		int number;
		try {
			number = Integer.parseInt(part);
		} catch (NumberFormatException e) {
			throw new IllegalArgumentException(name + " string '" + value
					+ "' contains a non-numeric part.");
		}
		if (number < min || number > max)
			throw new IllegalArgumentException("A segment of the " + name
					+ " string '" + value + "' is out of range.");

		return number;
	}

	// character array of hexadecimal digits, used for printing binary data
	private static char[] hex = "0123456789ABCDEF".toCharArray();

	// generates a hexadecimal dump of the given binary data
	private static String getHexDump(byte[] bytes) {
		if (bytes.length == 0)
			return "";

		StringBuffer buf = new StringBuffer();
		appendHexByte(buf, bytes[0]);
		for (int i = 1; i < bytes.length; i++)
			appendHexByte(buf.append(' '), bytes[i]);

		return buf.toString();
	}

	private static void appendHexByte(StringBuffer buf, byte b) {
		buf.append(hex[(b & 0xF0) >> 4]).append(hex[b & 0x0F]);
	}

	private static String getFormatName(int format) {
		return (String) FORMAT_NAMES.get(new Integer(format));
	}
=======
    /**
     * The node holds an OMA DM {@code int} value.
     */
    public static final int FORMAT_INTEGER = 0x0001;

    /**
     * The node holds an OMA DM {@code float} value.
     */
    public static final int FORMAT_FLOAT = 0x0002;

    /**
     * The node holds an OMA DM {@code chr} value.
     */
    public static final int FORMAT_STRING = 0x0004;

    /**
     * The node holds an OMA DM {@code bool} value.
     */
    public static final int FORMAT_BOOLEAN = 0x0008;

    /**
     * The node holds an OMA DM {@code date} value.
     */
    public static final int FORMAT_DATE = 0x0010;

    /**
     * The node holds an OMA DM {@code time} value.
     */
    public static final int FORMAT_TIME = 0x0020;

    /**
     * The node holds an OMA DM {@code bin} value. The value of the node
     * corresponds to the Java {@code byte[]} type.
     */
    public static final int FORMAT_BINARY = 0x0040;

    /**
     * The node holds an OMA DM {@code b64} value. Like
     * {@link #FORMAT_BINARY}, this format is also represented by the Java
     * {@code byte[]} type, the difference is only in the corresponding
     * OMA DM format.
     */
    public static final int FORMAT_BASE64 = 0x0080;

    /**
     * The node holds an OMA DM {@code xml} value.
     */
    public static final int FORMAT_XML = 0x0100;

    /**
     * The node holds an OMA DM {@code null} value. This corresponds to
     * the Java {@code null} type.
     */
    public static final int FORMAT_NULL = 0x0200;

    /**
     * Format specifier of an internal node. An interior node can hold a Java
     * object as value (see {@link DmtData#DmtData(Object)} and
     * {@link DmtData#getNode()}). This value can be used by Java programs that
     * know a specific URI understands the associated Java type. This type is
     * further used as a return value of the {@link MetaNode#getFormat} method
     * for interior nodes.
     */
    public static final int FORMAT_NODE = 0x0400;
    
    /**
     * The node holds raw protocol data encoded as {@code String}. The
     * {@link #getFormatName()} method can be used to get the actual format
     * name.
     */
    public static final int FORMAT_RAW_STRING = 0x0800;

    /**
     * The node holds raw protocol data encoded in binary format. The
     * {@link #getFormatName()} method can be used to get the actual format
     * name.
     */
    public static final int FORMAT_RAW_BINARY = 0x1000;

    
    private static final Hashtable FORMAT_NAMES = new Hashtable();
    
    static {
        FORMAT_NAMES.put(new Integer(FORMAT_BASE64),    "b64");
        FORMAT_NAMES.put(new Integer(FORMAT_BINARY),    "bin");
        FORMAT_NAMES.put(new Integer(FORMAT_BOOLEAN),   "bool");
        FORMAT_NAMES.put(new Integer(FORMAT_DATE),      "date");
        FORMAT_NAMES.put(new Integer(FORMAT_FLOAT),     "float");
        FORMAT_NAMES.put(new Integer(FORMAT_INTEGER),   "int");
        FORMAT_NAMES.put(new Integer(FORMAT_NODE),      "node");
        FORMAT_NAMES.put(new Integer(FORMAT_NULL),      "null");
        FORMAT_NAMES.put(new Integer(FORMAT_STRING),    "chr");
        FORMAT_NAMES.put(new Integer(FORMAT_TIME),      "time");
        FORMAT_NAMES.put(new Integer(FORMAT_XML),       "xml");
    }

    /**
     * Constant instance representing a leaf node of {@code null} format.
     */
    public static final DmtData NULL_VALUE = new DmtData();
        // FORMAT_NAMES must be initialized by the time the constr. is called 
    
    private final String str;

    private final int integer;

    private final float flt;

    private final boolean bool;

    private final byte[] bytes;

    private final int format;
    
    private final String formatName;

    private final Object complex;

    /**
     * Create a {@code DmtData} instance of {@code null} format.
     * This constructor is private and used only to create the public
     * {@link #NULL_VALUE} constant.
     */
    private DmtData() {
        format = FORMAT_NULL;
        formatName = getFormatName(format);

        this.str = null;
        this.integer = 0;
        this.flt = 0;
        this.bool = false;
        this.bytes = null;
        this.complex = null;
    }

    /**
     * Create a {@code DmtData} instance of {@code chr} format
     * with the given string value. The {@code null} string argument is
     * valid.
     * 
     * @param str the string value to set
     */
    public DmtData(String str) {
        format = FORMAT_STRING;
        formatName = getFormatName(format);
        this.str = str;

        this.integer = 0;
        this.flt = 0;
        this.bool = false;
        this.bytes = null;
        this.complex = null;
    }

    /**
     * Create a {@code DmtData} instance of {@code node} format
     * with the given object value. The value represents complex data associated
     * with an interior node.
     * <p>
     * Certain interior nodes can support access to their subtrees through such
     * complex values, making it simpler to retrieve or update all leaf nodes in
     * a subtree.
     * <p>
     * The given value must be a non-{@code null} immutable object.
     * 
     * @param complex the complex data object to set
     */
    public DmtData(Object complex) {
        if(complex == null)
            throw new NullPointerException("Complex data argument is null.");

        format = FORMAT_NODE;
        formatName = getFormatName(format);
        this.complex = complex;

        this.str     = null;
        this.integer = 0;
        this.flt     = 0;
        this.bool    = false;
        this.bytes   = null;
    }

    /**
     * Create a {@code DmtData} instance of the specified format and set
     * its value based on the given string. Only the following string-based
     * formats can be created using this constructor:
     * <ul>
     * <li>{@link #FORMAT_STRING} - value can be any string
     * <li>{@link #FORMAT_XML} - value must contain an XML fragment (the
     *     validity is not checked by this constructor)
     * <li>{@link #FORMAT_DATE} - value must be parseable to an ISO 8601
     *     calendar date in complete representation, basic format (pattern
     * {@code CCYYMMDD})
     * <li>{@link #FORMAT_TIME} - value must be parseable to an ISO 8601 time
     *     of day in either local time, complete representation, basic format
     *     (pattern {@code hhmmss}) or Coordinated Universal Time, basic format
     *     (pattern {@code hhmmssZ})
     * </ul>
     * The {@code null} string argument is only valid if the format is
     * string or XML.
     * 
     * @param value the string, XML, date or time value to set
     * @param format the format of the {@code DmtData} instance to be
     *        created, must be one of the formats specified above
     * @throws IllegalArgumentException if {@code format} is not one of
     *         the allowed formats, or {@code value} is not a valid
     *         string for the given format
     * @throws NullPointerException if a date or time is constructed and
     *         {@code value} is {@code null}
     */
    public DmtData(String value, int format) {
        switch (format) {
        case FORMAT_DATE:
            checkDateFormat(value);
            break;
        case FORMAT_TIME:
            checkTimeFormat(value);
            break;
        case FORMAT_STRING:
        case FORMAT_XML:
            break; // nothing to do, all string values are accepted
        default:
            throw new IllegalArgumentException(
                    "Invalid format in string constructor: " + format);
        }
        this.format = format;
        this.formatName = getFormatName(format);
        this.str = value;

        this.integer = 0;
        this.flt = 0;
        this.bool = false;
        this.bytes = null;
        this.complex = null;
    }

    /**
     * Create a {@code DmtData} instance of {@code int} format and
     * set its value.
     * 
     * @param integer the integer value to set
     */
    public DmtData(int integer) {
        format = FORMAT_INTEGER;
        formatName = getFormatName(format);
        this.integer = integer;

        this.str = null;
        this.flt = 0;
        this.bool = false;
        this.bytes = null;
        this.complex = null;
    }

    /**
     * Create a {@code DmtData} instance of {@code float} format
     * and set its value.
     * 
     * @param flt the float value to set
     */
    public DmtData(float flt) {
        format = FORMAT_FLOAT;
        formatName = getFormatName(format);
        this.flt = flt;

        this.str = null;
        this.integer = 0;
        this.bool = false;
        this.bytes = null;
        this.complex = null;
    }

    /**
     * Create a {@code DmtData} instance of {@code bool} format
     * and set its value.
     * 
     * @param bool the boolean value to set
     */
    public DmtData(boolean bool) {
        format = FORMAT_BOOLEAN;
        formatName = getFormatName(format);
        this.bool = bool;

        this.str = null;
        this.integer = 0;
        this.flt = 0;
        this.bytes = null;
        this.complex = null;
    }

    /**
     * Create a {@code DmtData} instance of {@code bin} format and
     * set its value.
     * 
     * @param bytes the byte array to set, must not be {@code null}
     * @throws NullPointerException if {@code bytes} is {@code null}
     */
    public DmtData(byte[] bytes) {
        if (bytes == null)
            throw new NullPointerException("Binary data argument is null.");

        format = FORMAT_BINARY;
        formatName = getFormatName(format);
        this.bytes = bytes;

        this.str = null;
        this.integer = 0;
        this.flt = 0;
        this.bool = false;
        this.complex = null;
    }

    /**
     * Create a {@code DmtData} instance of {@code bin} or
     * {@code b64} format and set its value. The chosen format is
     * specified by the {@code base64} parameter.
     * 
     * @param bytes the byte array to set, must not be {@code null}
     * @param base64 if {@code true}, the new instance will have
     *        {@code b64} format, if {@code false}, it will have
     *        {@code bin} format
     * @throws NullPointerException if {@code bytes} is {@code null}
     */
    public DmtData(byte[] bytes, boolean base64) {
        if (bytes == null)
            throw new NullPointerException("Binary data argument is null.");

        format = base64 ? FORMAT_BASE64 : FORMAT_BINARY;
        formatName = getFormatName(format);
        this.bytes = bytes;

        this.str = null;
        this.integer = 0;
        this.flt = 0;
        this.bool = false;
        this.complex = null;
    }

    /**
     * Create a {@code DmtData} instance in {@link #FORMAT_RAW_STRING}
     * format. The data is provided encoded as a {@code String}. The
     * actual data format is specified in {@code formatName}. The
     * encoding used in {@code data} must conform to this format.
     * 
     * @param formatName the name of the format, must not be {@code null}
     * @param data the data encoded according to the specified format, must not
     *        be {@code null}
     * @throws NullPointerException if {@code formatName} or
     *         {@code data} is {@code null}
     */
    public DmtData(String formatName, String data) {
        if(formatName == null)
            throw new NullPointerException("Format name argument is null.");
        if(data == null)
            throw new NullPointerException("Data argument is null.");
        
        format = FORMAT_RAW_STRING;
        this.formatName = formatName;
        this.str = data;

        this.bytes = null;
        this.integer = 0;
        this.flt = 0;
        this.bool = false;
        this.complex = null;
    }
    
    /**
     * Create a {@code DmtData} instance in {@link #FORMAT_RAW_BINARY}
     * format. The data is provided encoded as binary. The actual data format is
     * specified in {@code formatName}. The encoding used in
     * {@code data} must conform to this format.
     * 
     * @param formatName the name of the format, must not be {@code null}
     * @param data the data encoded according to the specified format, must not
     *        be {@code null}
     * @throws NullPointerException if {@code formatName} or
     *         {@code data} is {@code null}
     */
    public DmtData(String formatName, byte[] data) {
        if(formatName == null)
            throw new NullPointerException("Format name argument is null.");
        if(data == null)
            throw new NullPointerException("Data argument is null.");

        format = FORMAT_RAW_BINARY;
        this.formatName = formatName;
        this.bytes = (byte[]) data.clone();

        this.str = null;
        this.integer = 0;
        this.flt = 0;
        this.bool = false;
        this.complex = null;
    }
    
    /**
     * Gets the value of a node with string ({@code chr}) format.
     * 
     * @return the string value
     * @throws DmtIllegalStateException if the format of the node is not string
     */
    public String getString() {
        if (format == FORMAT_STRING)
            return str;

        throw new DmtIllegalStateException("DmtData value is not string.");
    }

    /**
     * Gets the value of a node with date format. The returned date string is
     * formatted according to the ISO 8601 definition of a calendar date in
     * complete representation, basic format (pattern {@code CCYYMMDD}).
     * 
     * @return the date value
     * @throws DmtIllegalStateException if the format of the node is not date
     */
    public String getDate() {
        if (format == FORMAT_DATE)
            return str;

        throw new DmtIllegalStateException("DmtData value is not date.");
    }

    /**
     * Gets the value of a node with time format. The returned time string is
     * formatted according to the ISO 8601 definition of the time of day. The
     * exact format depends on the value the object was initialized with: either
     * local time, complete representation, basic format (pattern
     * {@code hhmmss}) or Coordinated Universal Time, basic format (pattern
     * {@code hhmmssZ}).
     * 
     * @return the time value
     * @throws DmtIllegalStateException if the format of the node is not time
     */
    public String getTime() {
        if (format == FORMAT_TIME)
            return str;

        throw new DmtIllegalStateException("DmtData value is not time.");
    }

    /**
     * Gets the value of a node with {@code xml} format.
     * 
     * @return the XML value
     * @throws DmtIllegalStateException if the format of the node is not
     *         {@code xml}
     */
    public String getXml() {
        if (format == FORMAT_XML)
            return str;

        throw new DmtIllegalStateException("DmtData value is not XML.");
    }

    /**
     * Gets the value of a node with integer ({@code int}) format.
     * 
     * @return the integer value
     * @throws DmtIllegalStateException if the format of the node is not integer
     */
    public int getInt() {
        if (format == FORMAT_INTEGER)
            return integer;

        throw new DmtIllegalStateException("DmtData value is not integer.");
    }

    /**
     * Gets the value of a node with {@code float} format.
     * 
     * @return the float value
     * @throws DmtIllegalStateException if the format of the node is not
     *         {@code float}
     */
    public float getFloat() {
        if (format == FORMAT_FLOAT)
            return flt;

        throw new DmtIllegalStateException("DmtData value is not float.");
    }

    /**
     * Gets the value of a node with boolean ({@code bool}) format.
     * 
     * @return the boolean value
     * @throws DmtIllegalStateException if the format of the node is not boolean
     */
    public boolean getBoolean() {
        if (format == FORMAT_BOOLEAN)
            return bool;

        throw new DmtIllegalStateException("DmtData value is not boolean.");
    }

    /**
     * Gets the value of a node with binary ({@code bin}) format.
     * 
     * @return the binary value
     * @throws DmtIllegalStateException if the format of the node is not binary
     */
    public byte[] getBinary() {
        if (format == FORMAT_BINARY) {
            byte[] bytesCopy = new byte[bytes.length];
            for (int i = 0; i < bytes.length; i++)
                bytesCopy[i] = bytes[i];

            return bytesCopy;
        }

        throw new DmtIllegalStateException("DmtData value is not a byte array.");
    }
    
    /**
     * Gets the value of a node in raw binary ({@link #FORMAT_RAW_BINARY})
     * format.
     * 
     * @return the data value in raw binary format
     * @throws DmtIllegalStateException if the format of the node is not raw binary
     */
    public byte[] getRawBinary() {
        if (format == FORMAT_RAW_BINARY)
            return (byte[]) bytes.clone();
        
        throw new DmtIllegalStateException(
                "DmtData value is not in raw binary format.");
    }

    /**
     * Gets the value of a node in raw {@code String}
     * ({@link #FORMAT_RAW_STRING}) format.
     * 
     * @return the data value in raw {@code String} format
     * @throws DmtIllegalStateException if the format of the node is not raw
     *     {@code String}
    */
    public String getRawString() {
        if (format == FORMAT_RAW_STRING)
            return str;
        
        throw new DmtIllegalStateException(
                "DmtData value is not in raw string format.");
    }

    /**
     * Gets the value of a node with base 64 ({@code b64}) format.
     * 
     * @return the binary value
     * @throws DmtIllegalStateException if the format of the node is not base 64.
     */
    public byte[] getBase64() {
        if (format == FORMAT_BASE64) {
            byte[] bytesCopy = new byte[bytes.length];
            for (int i = 0; i < bytes.length; i++)
                bytesCopy[i] = bytes[i];

            return bytesCopy;
        }

        throw new DmtIllegalStateException(
                "DmtData value is not in base 64 format.");
    }

    /**
     * Gets the complex data associated with an interior node ({@code node}
     * format).
     * <p>
     * Certain interior nodes can support access to their subtrees through
     * complex values, making it simpler to retrieve or update all leaf nodes in
     * the subtree.
     * 
     * @return the data object associated with an interior node
     * @throws DmtIllegalStateException if the format of the data is not 
     *         {@code node}
     */
    public Object getNode() {
        if(format == FORMAT_NODE)
            return complex;

        throw new DmtIllegalStateException(
                "DmtData does not contain interior node data.");
    }

    /**
     * Get the node's format, expressed in terms of type constants defined in
     * this class. Note that the 'format' term is a legacy from OMA DM, it is
     * more customary to think of this as 'type'.
     * 
     * @return the format of the node
     */
    public int getFormat() {
        return format;
    }

    /**
     * Returns the format of this {@code DmtData} as {@code String}.
     * For the predefined data formats this is the OMA DM defined name of the
     * format. For {@link #FORMAT_RAW_STRING} and {@link #FORMAT_RAW_BINARY}
     * this is the format specified when the object was created.
     * 
     * @return the format name as {@code String}
     */
    public String getFormatName() {
        return formatName;
    }

    /**
     * Get the size of the data. The returned value depends on the format of
     * data in the node:
     * <ul>
     * <li>{@link #FORMAT_STRING}, {@link #FORMAT_XML}, {@link #FORMAT_BINARY},
     *     {@link #FORMAT_BASE64}, {@link #FORMAT_RAW_STRING}, and
     *     {@link #FORMAT_RAW_BINARY}: the length of the stored data, or 0 if
     *     the data is {@code null}
     * <li>{@link #FORMAT_INTEGER} and {@link #FORMAT_FLOAT}: 4
     * <li>{@link #FORMAT_DATE} and {@link #FORMAT_TIME}: the length of the
     *     date or time in its string representation
     * <li>{@link #FORMAT_BOOLEAN}: 1
     * <li>{@link #FORMAT_NODE}: -1 (unknown)
     * <li>{@link #FORMAT_NULL}: 0
     * </ul>
     * 
     * @return the size of the data stored by this object
     */
    public int getSize() {
        switch (format) {
        case FORMAT_STRING:
        case FORMAT_XML:
        case FORMAT_DATE:
        case FORMAT_TIME:
        case FORMAT_RAW_STRING:
            return str == null ? 0 : str.length();
        case FORMAT_BINARY:
        case FORMAT_BASE64:
        case FORMAT_RAW_BINARY:
            return bytes.length;
        case FORMAT_INTEGER:
        case FORMAT_FLOAT:
            return 4;
        case FORMAT_BOOLEAN:
            return 1;
        case FORMAT_NODE:
            return -1;
        case FORMAT_NULL:
            return 0;
        }

        return 0; // never reached
    }

    /**
     * Gets the string representation of the {@code DmtData}. This
     * method works for all formats.
     * <p>
     * For string format data - including {@link #FORMAT_RAW_STRING} - the
     * string value itself is returned, while for XML, date, time, integer,
     * float, boolean and node formats the string form of the value is returned.
     * Binary - including {@link #FORMAT_RAW_BINARY} - and base64 data is
     * represented by two-digit hexadecimal numbers for each byte separated by
     * spaces. The {@link #NULL_VALUE} data has the string form of
     * "{@code null}". Data of string or XML format containing the Java
     * {@code null} value is represented by an empty string.
     * 
     * @return the string representation of this {@code DmtData} instance
     */
    public String toString() {
        switch (format) {
        case FORMAT_STRING:
        case FORMAT_XML:
        case FORMAT_DATE:
        case FORMAT_TIME:
        case FORMAT_RAW_STRING:
            return str == null ? "" : str;
        case FORMAT_INTEGER:
            return String.valueOf(integer);
        case FORMAT_FLOAT:
            return String.valueOf(flt);
        case FORMAT_BOOLEAN:
            return String.valueOf(bool);
        case FORMAT_BINARY:
        case FORMAT_BASE64:
        case FORMAT_RAW_BINARY:
            return getHexDump(bytes);
        case FORMAT_NODE:
            return complex.toString();
        case FORMAT_NULL:
            return "null";
        }

        return null; // never reached
    }

    /**
     * Compares the specified object with this {@code DmtData} instance.
     * Two {@code DmtData} objects are considered equal if their format
     * is the same, and their data (selected by the format) is equal.
     * <p>
     * In case of {@link #FORMAT_RAW_BINARY} and {@link #FORMAT_RAW_STRING}
     * the textual name of the data format - as returned by
     * {@link #getFormatName()} - must be equal as well.
     * 
     * @param obj the object to compare with this {@code DmtData}
     * @return true if the argument represents the same {@code DmtData}
     *         as this object
     */
    public boolean equals(Object obj) {
        if (!(obj instanceof DmtData))
            return false;

        DmtData other = (DmtData) obj;

        if (format != other.format)
            return false;

        switch (format) {
        case FORMAT_STRING:
        case FORMAT_XML:
        case FORMAT_DATE:
        case FORMAT_TIME:
            return str == null ? other.str == null : str.equals(other.str);
        case FORMAT_INTEGER:
            return integer == other.integer;
        case FORMAT_FLOAT:
            return flt == other.flt;
        case FORMAT_BOOLEAN:
            return bool == other.bool;
        case FORMAT_BINARY:
        case FORMAT_BASE64:
            return Arrays.equals(bytes, other.bytes);
        case FORMAT_NODE:
            return complex.equals(other.complex);
        case FORMAT_NULL:
            return true;
        case FORMAT_RAW_BINARY:
            return formatName.equals(other.formatName)
                    && Arrays.equals(bytes, other.bytes);
        case FORMAT_RAW_STRING:
            // in this case str cannot be null
            return formatName.equals(other.formatName) && str.equals(other.str);
        }

        return false; // never reached
    }

    /**
     * Returns the hash code value for this {@code DmtData} instance. The
     * hash code is calculated based on the data (selected by the format) of
     * this object.
     * 
     * @return the hash code value for this object
     */
    public int hashCode() {
        switch (format) {
        case FORMAT_STRING:
        case FORMAT_XML:
        case FORMAT_DATE:
        case FORMAT_TIME:
        case FORMAT_RAW_STRING:
            return str == null ? 0 : str.hashCode();
        case FORMAT_INTEGER:
            return new Integer(integer).hashCode();
        case FORMAT_FLOAT:
            return new Float(flt).hashCode();
        case FORMAT_BOOLEAN:
            return new Boolean(bool).hashCode();
        case FORMAT_BINARY:
        case FORMAT_BASE64:
        case FORMAT_RAW_BINARY:
            return new String(bytes).hashCode();
        case FORMAT_NODE:
            return complex.hashCode();
        case FORMAT_NULL:
            return 0;
        }

        return 0; // never reached
    }
    
    private static void checkDateFormat(String value) {
        if(value.length() != 8)
            throw new IllegalArgumentException("Date string '" + value +
                    "' does not follow the format 'CCYYMMDD'.");
        
        int year = checkNumber(value, "Date", 0, 4, 0, 9999);
        int month = checkNumber(value, "Date", 4, 2, 1, 12);
        int day = checkNumber(value, "Date", 6, 2, 1, 31);
        
        // Date checking is not prepared for all special rules (for example
        // historical leap years), production code could contain a full check.
        
        // Day 31 is invalid for April, June, September and November
        if((month == 4 || month == 6 || month == 9 || month == 11) && day == 31)
        	throw new IllegalArgumentException("Date string '" + value +
        			"' contains an invalid date.");
        
        // February 29 is invalid except for leap years, Feb. 30-31 are invalid
        if(month == 2 && day > 28 &&
        	!(day == 29 && year%4 == 0 && (year%100 != 0 || year%400 == 0)))
        	throw new IllegalArgumentException("Date string '" + value +
        			"' contains an invalid date.");
    }
    
    private static void checkTimeFormat(String value) {
        if(value.length() > 0 && value.charAt(value.length()-1) == 'Z')
            value = value.substring(0, value.length()-1);
        
        if(value.length() != 6)
            throw new IllegalArgumentException("Time string '" + value +
                    "' does not follow the format 'hhmmss' or 'hhmmssZ'.");
            
        // Time checking is not prepared for all special rules (for example
        // leap seconds), production code could contain a full check.
        
        // if hour is 24, only 240000 should be allowed
        checkNumber(value, "Time", 0, 2, 0, 24);
        checkNumber(value, "Time", 2, 2, 0, 59);
        checkNumber(value, "Time", 4, 2, 0, 59);
        
        if(value.startsWith("24") && !value.startsWith("240000"))
        	throw new IllegalArgumentException("Time string is out of range.");
    }
    
    private static int checkNumber(String value, String name, int from,
            int length, int min, int max) {
        String part = value.substring(from, from+length);
        int number;
        try {
            number = Integer.parseInt(part);
        } catch(NumberFormatException e) {
            throw new IllegalArgumentException(name + " string '" + value +
                    "' contains a non-numeric part.");
        }
        if(number < min || number > max)
            throw new IllegalArgumentException("A segment of the " + name +
                    " string '" + value + "' is out of range.");
        
        return number;
    }

    // character array of hexadecimal digits, used for printing binary data
    private static char[] hex = "0123456789ABCDEF".toCharArray();

    // generates a hexadecimal dump of the given binary data
    private static String getHexDump(byte[] bytes) {
        if (bytes.length == 0)
            return "";

        StringBuffer buf = new StringBuffer();
        appendHexByte(buf, bytes[0]);
        for (int i = 1; i < bytes.length; i++)
            appendHexByte(buf.append(' '), bytes[i]);

        return buf.toString();
    }

    private static void appendHexByte(StringBuffer buf, byte b) {
        buf.append(hex[(b & 0xF0) >> 4]).append(hex[b & 0x0F]);
    }
    
    private static String getFormatName(int format) {
        return (String) FORMAT_NAMES.get(new Integer(format));
    }
>>>>>>> b1dcf80d
}<|MERGE_RESOLUTION|>--- conflicted
+++ resolved
@@ -1,10 +1,6 @@
 /*
-<<<<<<< HEAD
- * Copyright (c) OSGi Alliance (2004, 2008). All Rights Reserved.
-
-=======
- * Copyright (c) OSGi Alliance (2004, 2010). All Rights Reserved.
->>>>>>> b1dcf80d
+ * Copyright (c) OSGi Alliance (2004, 2011). All Rights Reserved.
+
  * 
  * Licensed under the Apache License, Version 2.0 (the "License");
  * you may not use this file except in compliance with the License.
@@ -20,7 +16,6 @@
  */
 package info.dmtree;
 
-import java.math.BigDecimal;
 import java.math.BigInteger;
 import java.util.Arrays;
 import java.util.Hashtable;
@@ -41,68 +36,66 @@
  * <p>
  * {@link #FORMAT_RAW_BINARY} and {@link #FORMAT_RAW_STRING} enable the support
  * of future data formats. When using these formats, the actual format name is
- * specified as a {@code String}. The application is responsible for the
- * proper encoding of the data according to the specified format.
+ * specified as a {@code String}. The application is responsible for the proper
+ * encoding of the data according to the specified format.
  * 
  * @version $Id$
  */
 public final class DmtData {
 
-<<<<<<< HEAD
-	/**
-	 * The node holds an OMA DM <code>int</code> value.
-	 */
-	public static final int FORMAT_INTEGER = 0x0001;
-
-	/**
-	 * The node holds an OMA DM <code>float</code> value.
-	 */
-	public static final int FORMAT_FLOAT = 0x0002;
-
-	/**
-	 * The node holds an OMA DM <code>chr</code> value.
-	 */
-	public static final int FORMAT_STRING = 0x0004;
-
-	/**
-	 * The node holds an OMA DM <code>bool</code> value.
-	 */
-	public static final int FORMAT_BOOLEAN = 0x0008;
-
-	/**
-	 * The node holds an OMA DM <code>date</code> value.
-	 */
-	public static final int FORMAT_DATE = 0x0010;
-
-	/**
-	 * The node holds an OMA DM <code>time</code> value.
-	 */
-	public static final int FORMAT_TIME = 0x0020;
-
-	/**
-	 * The node holds an OMA DM <code>bin</code> value. The value of the node
-	 * corresponds to the Java <code>byte[]</code> type.
-	 */
-	public static final int FORMAT_BINARY = 0x0040;
-
-	/**
-	 * The node holds an OMA DM <code>b64</code> value. Like
-	 * {@link #FORMAT_BINARY}, this format is also represented by the Java
-	 * <code>byte[]</code> type, the difference is only in the corresponding OMA
-	 * DM format.
-	 */
-	public static final int FORMAT_BASE64 = 0x0080;
-
-	/**
-	 * The node holds an OMA DM <code>xml</code> value.
-	 */
-	public static final int FORMAT_XML = 0x0100;
-
-	/**
-	 * The node holds an OMA DM <code>null</code> value. This corresponds to the
-	 * Java <code>null</code> type.
-	 */
-	public static final int FORMAT_NULL = 0x0200;
+	/**
+	 * The node holds an OMA DM {@code int} value.
+	 */
+	public static final int			FORMAT_INTEGER			= 0x0001;
+
+	/**
+	 * The node holds an OMA DM {@code float} value.
+	 */
+	public static final int			FORMAT_FLOAT			= 0x0002;
+
+	/**
+	 * The node holds an OMA DM {@code chr} value.
+	 */
+	public static final int			FORMAT_STRING			= 0x0004;
+
+	/**
+	 * The node holds an OMA DM {@code bool} value.
+	 */
+	public static final int			FORMAT_BOOLEAN			= 0x0008;
+
+	/**
+	 * The node holds an OMA DM {@code date} value.
+	 */
+	public static final int			FORMAT_DATE				= 0x0010;
+
+	/**
+	 * The node holds an OMA DM {@code time} value.
+	 */
+	public static final int			FORMAT_TIME				= 0x0020;
+
+	/**
+	 * The node holds an OMA DM {@code bin} value. The value of the node
+	 * corresponds to the Java {@code byte[]} type.
+	 */
+	public static final int			FORMAT_BINARY			= 0x0040;
+
+	/**
+	 * The node holds an OMA DM {@code b64} value. Like {@link #FORMAT_BINARY},
+	 * this format is also represented by the Java {@code byte[]} type, the
+	 * difference is only in the corresponding OMA DM format.
+	 */
+	public static final int			FORMAT_BASE64			= 0x0080;
+
+	/**
+	 * The node holds an OMA DM {@code xml} value.
+	 */
+	public static final int			FORMAT_XML				= 0x0100;
+
+	/**
+	 * The node holds an OMA DM {@code null} value. This corresponds to the Java
+	 * {@code null} type.
+	 */
+	public static final int			FORMAT_NULL				= 0x0200;
 
 	/**
 	 * Format specifier of an internal node. An interior node can hold a Java
@@ -112,60 +105,64 @@
 	 * further used as a return value of the {@link MetaNode#getFormat} method
 	 * for interior nodes.
 	 */
-	public static final int FORMAT_NODE = 0x0400;
-
-	/**
-	 * The node holds raw protocol data encoded as <code>String</code>. The
+	public static final int			FORMAT_NODE				= 0x0400;
+
+	/**
+	 * The node holds raw protocol data encoded as {@code String}. The
 	 * {@link #getFormatName()} method can be used to get the actual format
 	 * name.
 	 */
-	public static final int FORMAT_RAW_STRING = 0x0800;
+	public static final int			FORMAT_RAW_STRING		= 0x0800;
 
 	/**
 	 * The node holds raw protocol data encoded in binary format. The
 	 * {@link #getFormatName()} method can be used to get the actual format
 	 * name.
 	 */
-	public static final int FORMAT_RAW_BINARY = 0x1000;
+	public static final int			FORMAT_RAW_BINARY		= 0x1000;
 
 	// ******** new formats from RFC0141 ************
 	/**
 	 * The node holds a long value. The {@link #getFormatName()} method can be
 	 * used to get the actual format name.
 	 */
-	public static final int FORMAT_LONG = 0x2000;
+	public static final int			FORMAT_LONG				= 0x2000;
 
 	/**
 	 * The node holds an unsigned long value.
 	 */
-	public static final int FORMAT_UNSIGNED_LONG = 0x4000;
+	public static final int			FORMAT_UNSIGNED_LONG	= 0x4000;
 
 	/**
 	 * The node holds a String object that is interpreted as a dateTime type
 	 * defined in ISO 8601.
 	 */
-	public static final int FORMAT_DATETIME = 0x8000;
+	public static final int			FORMAT_DATETIME			= 0x8000;
 
 	/**
 	 * The node holds an unsigned int value.
 	 */
-	public static final int FORMAT_UNSIGNED_INTEGER = 0x10000;
+	public static final int			FORMAT_UNSIGNED_INTEGER	= 0x10000;
 
 	/**
 	 * The node holds a string value that represents a DMT node URI.
 	 */
-	public static final int FORMAT_NODE_URI = 0x20000;
+	public static final int			FORMAT_NODE_URI			= 0x20000;
 
 	/**
 	 * The node holds an hex binary value. The value of the node corresponds to
-	 * the Java <code>byte[]</code> type.
-	 */
-	public static final int FORMAT_HEXBINARY = 0x40000;
-
-	private static final Hashtable FORMAT_NAMES = new Hashtable();
-	
-	private static final BigInteger BD_MAX_ULONG = new BigInteger("" + Long.MAX_VALUE).multiply( new BigInteger( "2" ) );
-	
+	 * the Java {@code byte[]} type.
+	 */
+	public static final int			FORMAT_HEXBINARY		= 0x40000;
+
+	private static final Hashtable	FORMAT_NAMES			= new Hashtable();
+
+	private static final BigInteger	BD_MAX_ULONG			= new BigInteger(
+																	""
+																			+ Long.MAX_VALUE)
+																	.multiply(new BigInteger(
+																			"2"));
+
 	static {
 		FORMAT_NAMES.put(new Integer(FORMAT_BASE64), "b64");
 		FORMAT_NAMES.put(new Integer(FORMAT_BINARY), "bin");
@@ -188,41 +185,41 @@
 	}
 
 	/**
-	 * Constant instance representing a leaf node of <code>null</code> format.
-	 */
-	public static final DmtData NULL_VALUE = new DmtData();
+	 * Constant instance representing a leaf node of {@code null} format.
+	 */
+	public static final DmtData		NULL_VALUE				= new DmtData();
 	// FORMAT_NAMES must be initialized by the time the constr. is called
 
 	/**
-	 * Constant instance representing a boolean <code>true</code> value.
-	 */
-	public static final DmtData TRUE_VALUE = new DmtData(true);
-
-	/**
-	 * Constant instance representing a boolean <code>false</code> value.
-	 */
-	public static final DmtData FALSE_VALUE = new DmtData(false);
-
-	private final String str;
-
-	private final int integer;
-
-	private final float flt;
-
-	private final boolean bool;
-
-	private final byte[] bytes;
-
-	private final int format;
-
-	private final String formatName;
-
-	private final Object complex;
-
-	private final long lng;
-
-	/**
-	 * Create a <code>DmtData</code> instance of <code>null</code> format. This
+	 * Constant instance representing a boolean {@code true} value.
+	 */
+	public static final DmtData		TRUE_VALUE				= new DmtData(true);
+
+	/**
+	 * Constant instance representing a boolean {@code false} value.
+	 */
+	public static final DmtData		FALSE_VALUE				= new DmtData(false);
+
+	private final String			str;
+
+	private final int				integer;
+
+	private final float				flt;
+
+	private final boolean			bool;
+
+	private final byte[]			bytes;
+
+	private final int				format;
+
+	private final String			formatName;
+
+	private final Object			complex;
+
+	private final long				lng;
+
+	/**
+	 * Create a {@code DmtData} instance of {@code null} format. This
 	 * constructor is private and used only to create the public
 	 * {@link #NULL_VALUE} constant.
 	 */
@@ -241,11 +238,10 @@
 	}
 
 	/**
-	 * Create a <code>DmtData</code> instance of <code>chr</code> format with
-	 * the given string value. The <code>null</code> string argument is valid.
-	 * 
-	 * @param str
-	 *            the string value to set
+	 * Create a {@code DmtData} instance of {@code chr} format with the given
+	 * string value. The {@code null} string argument is valid.
+	 * 
+	 * @param str the string value to set
 	 */
 	public DmtData(String str) {
 		format = FORMAT_STRING;
@@ -262,18 +258,17 @@
 	}
 
 	/**
-	 * Create a <code>DmtData</code> instance of <code>node</code> format with
-	 * the given object value. The value represents complex data associated with
-	 * an interior node.
+	 * Create a {@code DmtData} instance of {@code node} format with the given
+	 * object value. The value represents complex data associated with an
+	 * interior node.
 	 * <p>
 	 * Certain interior nodes can support access to their subtrees through such
 	 * complex values, making it simpler to retrieve or update all leaf nodes in
 	 * a subtree.
 	 * <p>
-	 * The given value must be a non-<code>null</code> immutable object.
-	 * 
-	 * @param complex
-	 *            the complex data object to set
+	 * The given value must be a non-{@code null} immutable object.
+	 * 
+	 * @param complex the complex data object to set
 	 */
 	public DmtData(Object complex) {
 		if (complex == null)
@@ -293,9 +288,9 @@
 	}
 
 	/**
-	 * Create a <code>DmtData</code> instance of the specified format and set
-	 * its value based on the given string. Only the following string-based
-	 * formats can be created using this constructor:
+	 * Create a {@code DmtData} instance of the specified format and set its
+	 * value based on the given string. Only the following string-based formats
+	 * can be created using this constructor:
 	 * <ul>
 	 * <li>{@link #FORMAT_STRING} - value can be any string
 	 * <li>{@link #FORMAT_XML} - value must contain an XML fragment (the
@@ -318,48 +313,45 @@
 	 * <li>{@link #FORMAT_NODE_URI} - value must contain a string that holds a
 	 * reference to a node
 	 * </ul>
-	 * * The <code>null</code> string argument is only valid if the format is
-	 * string or XML.
-	 * 
-	 * @param value
-	 *            the string, XML, date, time, datetime, unsignedInt,
-	 *            unsignedLong or node-uri value to set
-	 * @param format
-	 *            the format of the <code>DmtData</code> instance to be created,
-	 *            must be one of the formats specified above
-	 * @throws IllegalArgumentException
-	 *             if <code>format</code> is not one of the allowed formats, or
-	 *             <code>value</code> is not a valid string for the given format
-	 * @throws NullPointerException
-	 *             if a string, XML, date, time, datetime, unsignedInt,
-	 *             unsignedLong or node-uri is constructed and
-	 *             <code>value</code> is <code>null</code>
+	 * * The {@code null} string argument is only valid if the format is string
+	 * or XML.
+	 * 
+	 * @param value the string, XML, date, time, datetime, unsignedInt,
+	 *        unsignedLong or node-uri value to set
+	 * @param format the format of the {@code DmtData} instance to be created,
+	 *        must be one of the formats specified above
+	 * @throws IllegalArgumentException if {@code format} is not one of the
+	 *         allowed formats, or {@code value} is not a valid string for the
+	 *         given format
+	 * @throws NullPointerException if a string, XML, date, time, datetime,
+	 *         unsignedInt, unsignedLong or node-uri is constructed and
+	 *         {@code value} is {@code null}
 	 */
 	public DmtData(String value, int format) {
 
 		switch (format) {
-		case FORMAT_DATE:
-			checkDateFormat(value);
-			break;
-		case FORMAT_TIME:
-			checkTimeFormat(value);
-			break;
-		case FORMAT_DATETIME:
-			checkDateTimeFormat(value);
-			break;
-		case FORMAT_UNSIGNED_LONG:
-			checkUnsignedLong(value);
-			break;
-		case FORMAT_UNSIGNED_INTEGER:
-			checkUnsignedInt(value);
-			break;
-		case FORMAT_STRING:
-		case FORMAT_NODE_URI:
-		case FORMAT_XML:
-			break; // nothing to do, all string values are accepted
-		default:
-			throw new IllegalArgumentException(
-					"Invalid format in string constructor: " + format);
+			case FORMAT_DATE :
+				checkDateFormat(value);
+				break;
+			case FORMAT_TIME :
+				checkTimeFormat(value);
+				break;
+			case FORMAT_DATETIME :
+				checkDateTimeFormat(value);
+				break;
+			case FORMAT_UNSIGNED_LONG :
+				checkUnsignedLong(value);
+				break;
+			case FORMAT_UNSIGNED_INTEGER :
+				checkUnsignedInt(value);
+				break;
+			case FORMAT_STRING :
+			case FORMAT_NODE_URI :
+			case FORMAT_XML :
+				break; // nothing to do, all string values are accepted
+			default :
+				throw new IllegalArgumentException(
+						"Invalid format in string constructor: " + format);
 		}
 		this.format = format;
 		this.formatName = getFormatName(format);
@@ -375,11 +367,10 @@
 	}
 
 	/**
-	 * Create a <code>DmtData</code> instance of <code>int</code> format and set
-	 * its value.
-	 * 
-	 * @param integer
-	 *            the integer value to set
+	 * Create a {@code DmtData} instance of {@code int} format and set its
+	 * value.
+	 * 
+	 * @param integer the integer value to set
 	 */
 	public DmtData(int integer) {
 		format = FORMAT_INTEGER;
@@ -396,11 +387,10 @@
 	}
 
 	/**
-	 * Create a <code>DmtData</code> instance of <code>float</code> format and
-	 * set its value.
-	 * 
-	 * @param flt
-	 *            the float value to set
+	 * Create a {@code DmtData} instance of {@code float} format and set its
+	 * value.
+	 * 
+	 * @param flt the float value to set
 	 */
 	public DmtData(float flt) {
 		format = FORMAT_FLOAT;
@@ -417,11 +407,10 @@
 	}
 
 	/**
-	 * Create a <code>DmtData</code> instance of <code>long</code> format and
-	 * set its value.
-	 * 
-	 * @param lng
-	 *            the long value to set
+	 * Create a {@code DmtData} instance of {@code long} format and set its
+	 * value.
+	 * 
+	 * @param lng the long value to set
 	 */
 	public DmtData(long lng) {
 		format = FORMAT_LONG;
@@ -438,11 +427,10 @@
 	}
 
 	/**
-	 * Create a <code>DmtData</code> instance of <code>bool</code> format and
-	 * set its value.
-	 * 
-	 * @param bool
-	 *            the boolean value to set
+	 * Create a {@code DmtData} instance of {@code bool} format and set its
+	 * value.
+	 * 
+	 * @param bool the boolean value to set
 	 */
 	public DmtData(boolean bool) {
 		format = FORMAT_BOOLEAN;
@@ -459,13 +447,11 @@
 	}
 
 	/**
-	 * Create a <code>DmtData</code> instance of <code>bin</code> format and set
-	 * its value.
-	 * 
-	 * @param bytes
-	 *            the byte array to set, must not be <code>null</code>
-	 * @throws NullPointerException
-	 *             if <code>bytes</code> is <code>null</code>
+	 * Create a {@code DmtData} instance of {@code bin} format and set its
+	 * value.
+	 * 
+	 * @param bytes the byte array to set, must not be {@code null}
+	 * @throws NullPointerException if {@code bytes} is {@code null}
 	 */
 	public DmtData(byte[] bytes) {
 		if (bytes == null)
@@ -485,18 +471,14 @@
 	}
 
 	/**
-	 * Create a <code>DmtData</code> instance of <code>bin</code> or
-	 * <code>b64</code> format and set its value. The chosen format is specified
-	 * by the <code>base64</code> parameter.
-	 * 
-	 * @param bytes
-	 *            the byte array to set, must not be <code>null</code>
-	 * @param base64
-	 *            if <code>true</code>, the new instance will have
-	 *            <code>b64</code> format, if <code>false</code>, it will have
-	 *            <code>bin</code> format
-	 * @throws NullPointerException
-	 *             if <code>bytes</code> is <code>null</code>
+	 * Create a {@code DmtData} instance of {@code bin} or {@code b64} format
+	 * and set its value. The chosen format is specified by the {@code base64}
+	 * parameter.
+	 * 
+	 * @param bytes the byte array to set, must not be {@code null}
+	 * @param base64 if {@code true}, the new instance will have {@code b64}
+	 *        format, if {@code false}, it will have {@code bin} format
+	 * @throws NullPointerException if {@code bytes} is {@code null}
 	 */
 	public DmtData(byte[] bytes, boolean base64) {
 		if (bytes == null)
@@ -516,9 +498,9 @@
 	}
 
 	/**
-	 * Create a <code>DmtData</code> instance of the specified format and set
-	 * its value based on the given <code>byte[]</code>. Only the following
-	 * <code>byte[]</code> based formats can be created using this constructor:
+	 * Create a {@code DmtData} instance of the specified format and set its
+	 * value based on the given {@code byte[]}. Only the following
+	 * {@code byte[]} based formats can be created using this constructor:
 	 * 
 	 * <ul>
 	 * <li>{@link #FORMAT_BINARY}
@@ -527,28 +509,25 @@
 	 * </ul>
 	 * 
 	 * 
-	 * @param bytes
-	 *            the byte array to set, must not be <code>null</code>
-	 * @param format
-	 *            the format of the DmtData instance to be created, must be one
-	 *            of the formats specified above
-	 * @throws IllegalArgumentException
-	 *             if format is not one of the allowed formats
-	 * @throws NullPointerException
-	 *             if <code>bytes</code> is <code>null</code>
+	 * @param bytes the byte array to set, must not be {@code null}
+	 * @param format the format of the DmtData instance to be created, must be
+	 *        one of the formats specified above
+	 * @throws IllegalArgumentException if format is not one of the allowed
+	 *         formats
+	 * @throws NullPointerException if {@code bytes} is {@code null}
 	 */
 	public DmtData(byte[] bytes, int format) {
 		if (bytes == null)
 			throw new NullPointerException("Binary data argument is null.");
 
 		switch (format) {
-		case FORMAT_BINARY:
-		case FORMAT_BASE64:
-		case FORMAT_HEXBINARY:
-			break;
-		default:
-			throw new IllegalArgumentException(
-					"Invalid format in byte[] constructor: " + format);
+			case FORMAT_BINARY :
+			case FORMAT_BASE64 :
+			case FORMAT_HEXBINARY :
+				break;
+			default :
+				throw new IllegalArgumentException(
+						"Invalid format in byte[] constructor: " + format);
 		}
 
 		this.format = format;
@@ -565,19 +544,16 @@
 	}
 
 	/**
-	 * Create a <code>DmtData</code> instance in {@link #FORMAT_RAW_STRING}
-	 * format. The data is provided encoded as a <code>String</code>. The actual
-	 * data format is specified in <code>formatName</code>. The encoding used in
-	 * <code>data</code> must conform to this format.
-	 * 
-	 * @param formatName
-	 *            the name of the format, must not be <code>null</code>
-	 * @param data
-	 *            the data encoded according to the specified format, must not
-	 *            be <code>null</code>
-	 * @throws NullPointerException
-	 *             if <code>formatName</code> or <code>data</code> is
-	 *             <code>null</code>
+	 * Create a {@code DmtData} instance in {@link #FORMAT_RAW_STRING} format.
+	 * The data is provided encoded as a {@code String}. The actual data format
+	 * is specified in {@code formatName}. The encoding used in {@code data}
+	 * must conform to this format.
+	 * 
+	 * @param formatName the name of the format, must not be {@code null}
+	 * @param data the data encoded according to the specified format, must not
+	 *        be {@code null}
+	 * @throws NullPointerException if {@code formatName} or {@code data} is
+	 *         {@code null}
 	 */
 	public DmtData(String formatName, String data) {
 		if (formatName == null)
@@ -599,19 +575,16 @@
 	}
 
 	/**
-	 * Create a <code>DmtData</code> instance in {@link #FORMAT_RAW_BINARY}
-	 * format. The data is provided encoded as binary. The actual data format is
-	 * specified in <code>formatName</code>. The encoding used in
-	 * <code>data</code> must conform to this format.
-	 * 
-	 * @param formatName
-	 *            the name of the format, must not be <code>null</code>
-	 * @param data
-	 *            the data encoded according to the specified format, must not
-	 *            be <code>null</code>
-	 * @throws NullPointerException
-	 *             if <code>formatName</code> or <code>data</code> is
-	 *             <code>null</code>
+	 * Create a {@code DmtData} instance in {@link #FORMAT_RAW_BINARY} format.
+	 * The data is provided encoded as binary. The actual data format is
+	 * specified in {@code formatName}. The encoding used in {@code data} must
+	 * conform to this format.
+	 * 
+	 * @param formatName the name of the format, must not be {@code null}
+	 * @param data the data encoded according to the specified format, must not
+	 *        be {@code null}
+	 * @throws NullPointerException if {@code formatName} or {@code data} is
+	 *         {@code null}
 	 */
 	public DmtData(String formatName, byte[] data) {
 		if (formatName == null)
@@ -621,7 +594,7 @@
 
 		format = FORMAT_RAW_BINARY;
 		this.formatName = formatName;
-		this.bytes = (byte[]) data.clone();
+		this.bytes = data.clone();
 
 		this.str = null;
 		this.integer = 0;
@@ -633,11 +606,10 @@
 	}
 
 	/**
-	 * Gets the value of a node with string (<code>chr</code>) format.
+	 * Gets the value of a node with string ({@code chr}) format.
 	 * 
 	 * @return the string value
-	 * @throws DmtIllegalStateException
-	 *             if the format of the node is not string
+	 * @throws DmtIllegalStateException if the format of the node is not string
 	 */
 	public String getString() {
 		if (format == FORMAT_STRING)
@@ -652,8 +624,7 @@
 	 * complete representation, basic format (pattern <tt>CCYYMMDD</tt>).
 	 * 
 	 * @return the date value
-	 * @throws DmtIllegalStateException
-	 *             if the format of the node is not date
+	 * @throws DmtIllegalStateException if the format of the node is not date
 	 */
 	public String getDate() {
 		if (format == FORMAT_DATE)
@@ -671,8 +642,7 @@
 	 * <tt>hhmmssZ</tt>).
 	 * 
 	 * @return the time value
-	 * @throws DmtIllegalStateException
-	 *             if the format of the node is not time
+	 * @throws DmtIllegalStateException if the format of the node is not time
 	 */
 	public String getTime() {
 		if (format == FORMAT_TIME)
@@ -691,8 +661,7 @@
 	 * <tt>CCYYMMDDThhmmssZ</tt>).
 	 * 
 	 * @return the time value
-	 * @throws DmtIllegalStateException
-	 *             if the format of the node is not time
+	 * @throws DmtIllegalStateException if the format of the node is not time
 	 */
 	public String getDateTime() {
 		if (format == FORMAT_DATETIME)
@@ -702,11 +671,11 @@
 	}
 
 	/**
-	 * Gets the value of a node with <code>xml</code> format.
+	 * Gets the value of a node with {@code xml} format.
 	 * 
 	 * @return the XML value
-	 * @throws DmtIllegalStateException
-	 *             if the format of the node is not <code>xml</code>
+	 * @throws DmtIllegalStateException if the format of the node is not
+	 *         {@code xml}
 	 */
 	public String getXml() {
 		if (format == FORMAT_XML)
@@ -716,11 +685,10 @@
 	}
 
 	/**
-	 * Gets the value of a node with integer (<code>int</code>) format.
+	 * Gets the value of a node with integer ({@code int}) format.
 	 * 
 	 * @return the integer value
-	 * @throws DmtIllegalStateException
-	 *             if the format of the node is not integer
+	 * @throws DmtIllegalStateException if the format of the node is not integer
 	 */
 	public int getInt() {
 		if (format == FORMAT_INTEGER)
@@ -733,8 +701,7 @@
 	 * Gets the value of a node with unsigned integer format.
 	 * 
 	 * @return the unsigned integer value
-	 * @throws DmtIllegalStateException
-	 *             if the format of the node is not integer
+	 * @throws DmtIllegalStateException if the format of the node is not integer
 	 */
 	public String getUnsignedInteger() {
 		if (format == FORMAT_UNSIGNED_INTEGER)
@@ -748,8 +715,7 @@
 	 * Gets the value of a node with long format.
 	 * 
 	 * @return the long value
-	 * @throws DmtIllegalStateException
-	 *             if the format of the node is not long
+	 * @throws DmtIllegalStateException if the format of the node is not long
 	 */
 	public long getLong() {
 		if (format == FORMAT_LONG)
@@ -764,8 +730,7 @@
 	 * maximum possible unsigned value.
 	 * 
 	 * @return the unsigned long value
-	 * @throws DmtIllegalStateException
-	 *             if the format of the node is not long
+	 * @throws DmtIllegalStateException if the format of the node is not long
 	 */
 	public String getUnsignedLong() {
 		if (format == FORMAT_UNSIGNED_LONG)
@@ -775,11 +740,11 @@
 	}
 
 	/**
-	 * Gets the value of a node with <code>float</code> format.
+	 * Gets the value of a node with {@code float} format.
 	 * 
 	 * @return the float value
-	 * @throws DmtIllegalStateException
-	 *             if the format of the node is not <code>float</code>
+	 * @throws DmtIllegalStateException if the format of the node is not
+	 *         {@code float}
 	 */
 	public float getFloat() {
 		if (format == FORMAT_FLOAT)
@@ -789,11 +754,10 @@
 	}
 
 	/**
-	 * Gets the value of a node with boolean (<code>bool</code>) format.
+	 * Gets the value of a node with boolean ({@code bool}) format.
 	 * 
 	 * @return the boolean value
-	 * @throws DmtIllegalStateException
-	 *             if the format of the node is not boolean
+	 * @throws DmtIllegalStateException if the format of the node is not boolean
 	 */
 	public boolean getBoolean() {
 		if (format == FORMAT_BOOLEAN)
@@ -803,11 +767,10 @@
 	}
 
 	/**
-	 * Gets the value of a node with binary (<code>bin</code>) format.
+	 * Gets the value of a node with binary ({@code bin}) format.
 	 * 
 	 * @return the binary value
-	 * @throws DmtIllegalStateException
-	 *             if the format of the node is not binary
+	 * @throws DmtIllegalStateException if the format of the node is not binary
 	 */
 	public byte[] getBinary() {
 		if (format == FORMAT_BINARY) {
@@ -825,8 +788,8 @@
 	 * Gets the value of a node with hex binary format.
 	 * 
 	 * @return the hex binary value
-	 * @throws DmtIllegalStateException
-	 *             if the format of the node is not hex binary
+	 * @throws DmtIllegalStateException if the format of the node is not hex
+	 *         binary
 	 */
 	public byte[] getHexBinary() {
 		if (format == FORMAT_HEXBINARY) {
@@ -846,24 +809,24 @@
 	 * format.
 	 * 
 	 * @return the data value in raw binary format
-	 * @throws DmtIllegalStateException
-	 *             if the format of the node is not raw binary
+	 * @throws DmtIllegalStateException if the format of the node is not raw
+	 *         binary
 	 */
 	public byte[] getRawBinary() {
 		if (format == FORMAT_RAW_BINARY)
-			return (byte[]) bytes.clone();
+			return bytes.clone();
 
 		throw new DmtIllegalStateException(
 				"DmtData value is not in raw binary format.");
 	}
 
 	/**
-	 * Gets the value of a node in raw <code>String</code> (
+	 * Gets the value of a node in raw {@code String} (
 	 * {@link #FORMAT_RAW_STRING}) format.
 	 * 
-	 * @return the data value in raw <code>String</code> format
-	 * @throws DmtIllegalStateException
-	 *             if the format of the node is not raw <code>String</code>
+	 * @return the data value in raw {@code String} format
+	 * @throws DmtIllegalStateException if the format of the node is not raw
+	 *         {@code String}
 	 */
 	public String getRawString() {
 		if (format == FORMAT_RAW_STRING)
@@ -874,11 +837,11 @@
 	}
 
 	/**
-	 * Gets the value of a node with base 64 (<code>b64</code>) format.
+	 * Gets the value of a node with base 64 ({@code b64}) format.
 	 * 
 	 * @return the binary value
-	 * @throws DmtIllegalStateException
-	 *             if the format of the node is not base 64.
+	 * @throws DmtIllegalStateException if the format of the node is not base
+	 *         64.
 	 */
 	public byte[] getBase64() {
 		if (format == FORMAT_BASE64) {
@@ -894,7 +857,7 @@
 	}
 
 	/**
-	 * Gets the complex data associated with an interior node (<code>node</code>
+	 * Gets the complex data associated with an interior node ({@code node}
 	 * format).
 	 * <p>
 	 * Certain interior nodes can support access to their subtrees through
@@ -902,8 +865,8 @@
 	 * the subtree.
 	 * 
 	 * @return the data object associated with an interior node
-	 * @throws DmtIllegalStateException
-	 *             if the format of the data is not <code>node</code>
+	 * @throws DmtIllegalStateException if the format of the data is not
+	 *         {@code node}
 	 */
 	public Object getNode() {
 		if (format == FORMAT_NODE)
@@ -917,8 +880,8 @@
 	 * Gets the value of a node uri ({@link #FORMAT_NODE_URI}) format.
 	 * 
 	 * @return the data value in node uri format
-	 * @throws DmtIllegalStateException
-	 *             if the format of the node is not node uri
+	 * @throws DmtIllegalStateException if the format of the node is not node
+	 *         uri
 	 */
 	public String getNodeUri() {
 		if (format == FORMAT_NODE_URI)
@@ -940,12 +903,12 @@
 	}
 
 	/**
-	 * Returns the format of this <code>DmtData</code> as <code>String</code>.
-	 * For the predefined data formats this is the OMA DM defined name of the
-	 * format. For {@link #FORMAT_RAW_STRING} and {@link #FORMAT_RAW_BINARY}
-	 * this is the format specified when the object was created.
-	 * 
-	 * @return the format name as <code>String</code>
+	 * Returns the format of this {@code DmtData} as {@code String}. For the
+	 * predefined data formats this is the OMA DM defined name of the format.
+	 * For {@link #FORMAT_RAW_STRING} and {@link #FORMAT_RAW_BINARY} this is the
+	 * format specified when the object was created.
+	 * 
+	 * @return the format name as {@code String}
 	 */
 	public String getFormatName() {
 		return formatName;
@@ -958,7 +921,7 @@
 	 * <li>{@link #FORMAT_STRING}, {@link #FORMAT_XML}, {@link #FORMAT_BINARY},
 	 * {@link #FORMAT_BASE64}, {@link #FORMAT_RAW_STRING}, and
 	 * {@link #FORMAT_RAW_BINARY}: the length of the stored data, or 0 if the
-	 * data is <code>null</code>
+	 * data is {@code null}
 	 * <li>{@link #FORMAT_INTEGER} and {@link #FORMAT_FLOAT}: 4
 	 * <li>{@link #FORMAT_DATE} and {@link #FORMAT_TIME}: the length of the date
 	 * or time in its string representation
@@ -971,40 +934,40 @@
 	 */
 	public int getSize() {
 		switch (format) {
-		case FORMAT_STRING:
-		case FORMAT_XML:
-		case FORMAT_DATE:
-		case FORMAT_TIME:
-		case FORMAT_DATETIME:
-		case FORMAT_RAW_STRING:
-		case FORMAT_UNSIGNED_INTEGER:
-		case FORMAT_UNSIGNED_LONG:
-		case FORMAT_NODE_URI:
-			return str == null ? 0 : str.length();
-		case FORMAT_BINARY:
-		case FORMAT_BASE64:
-		case FORMAT_RAW_BINARY:
-		case FORMAT_HEXBINARY:
-			return bytes.length;
-		case FORMAT_INTEGER:
-		case FORMAT_FLOAT:
-			return 4;
-		case FORMAT_BOOLEAN:
-			return 1;
-		case FORMAT_NODE:
-			return -1;
-		case FORMAT_LONG:
-			return 8;
-		case FORMAT_NULL:
-			return 0;
+			case FORMAT_STRING :
+			case FORMAT_XML :
+			case FORMAT_DATE :
+			case FORMAT_TIME :
+			case FORMAT_DATETIME :
+			case FORMAT_RAW_STRING :
+			case FORMAT_UNSIGNED_INTEGER :
+			case FORMAT_UNSIGNED_LONG :
+			case FORMAT_NODE_URI :
+				return str == null ? 0 : str.length();
+			case FORMAT_BINARY :
+			case FORMAT_BASE64 :
+			case FORMAT_RAW_BINARY :
+			case FORMAT_HEXBINARY :
+				return bytes.length;
+			case FORMAT_INTEGER :
+			case FORMAT_FLOAT :
+				return 4;
+			case FORMAT_BOOLEAN :
+				return 1;
+			case FORMAT_NODE :
+				return -1;
+			case FORMAT_LONG :
+				return 8;
+			case FORMAT_NULL :
+				return 0;
 		}
 
 		return 0; // never reached
 	}
 
 	/**
-	 * Gets the string representation of the <code>DmtData</code>. This method
-	 * works for all formats.
+	 * Gets the string representation of the {@code DmtData}. This method works
+	 * for all formats.
 	 * <p>
 	 * For string format data - including {@link #FORMAT_RAW_STRING} - the
 	 * string value itself is returned, while for XML, date, time, integer,
@@ -1012,59 +975,58 @@
 	 * formats the string form of the value is returned. Binary - including
 	 * {@link #FORMAT_RAW_BINARY} - base64 and hexBinary data is represented by
 	 * two-digit hexadecimal numbers for each byte separated by spaces. The
-	 * {@link #NULL_VALUE} data has the string form of " <code>null</code>".
-	 * Data of string or XML format containing the Java <code>null</code> value
-	 * is represented by an empty string.
-	 * 
-	 * @return the string representation of this <code>DmtData</code> instance
+	 * {@link #NULL_VALUE} data has the string form of " {@code null}". Data of
+	 * string or XML format containing the Java {@code null} value is
+	 * represented by an empty string.
+	 * 
+	 * @return the string representation of this {@code DmtData} instance
 	 */
 	public String toString() {
 		switch (format) {
-		case FORMAT_STRING:
-		case FORMAT_XML:
-		case FORMAT_DATE:
-		case FORMAT_TIME:
-		case FORMAT_DATETIME:
-		case FORMAT_RAW_STRING:
-		case FORMAT_NODE_URI:
-		case FORMAT_UNSIGNED_INTEGER:
-		case FORMAT_UNSIGNED_LONG:
-			return str == null ? "" : str;
-		case FORMAT_INTEGER:
-			return String.valueOf(integer);
-		case FORMAT_LONG:
-			return String.valueOf(lng);
-		case FORMAT_FLOAT:
-			return String.valueOf(flt);
-		case FORMAT_BOOLEAN:
-			return String.valueOf(bool);
-		case FORMAT_BINARY:
-		case FORMAT_BASE64:
-		case FORMAT_RAW_BINARY:
-		case FORMAT_HEXBINARY:
-			return getHexDump(bytes);
-		case FORMAT_NODE:
-			return complex.toString();
-		case FORMAT_NULL:
-			return "null";
+			case FORMAT_STRING :
+			case FORMAT_XML :
+			case FORMAT_DATE :
+			case FORMAT_TIME :
+			case FORMAT_DATETIME :
+			case FORMAT_RAW_STRING :
+			case FORMAT_NODE_URI :
+			case FORMAT_UNSIGNED_INTEGER :
+			case FORMAT_UNSIGNED_LONG :
+				return str == null ? "" : str;
+			case FORMAT_INTEGER :
+				return String.valueOf(integer);
+			case FORMAT_LONG :
+				return String.valueOf(lng);
+			case FORMAT_FLOAT :
+				return String.valueOf(flt);
+			case FORMAT_BOOLEAN :
+				return String.valueOf(bool);
+			case FORMAT_BINARY :
+			case FORMAT_BASE64 :
+			case FORMAT_RAW_BINARY :
+			case FORMAT_HEXBINARY :
+				return getHexDump(bytes);
+			case FORMAT_NODE :
+				return complex.toString();
+			case FORMAT_NULL :
+				return "null";
 		}
 
 		return null; // never reached
 	}
 
 	/**
-	 * Compares the specified object with this <code>DmtData</code> instance.
-	 * Two <code>DmtData</code> objects are considered equal if their format is
-	 * the same, and their data (selected by the format) is equal.
+	 * Compares the specified object with this {@code DmtData} instance. Two
+	 * {@code DmtData} objects are considered equal if their format is the same,
+	 * and their data (selected by the format) is equal.
 	 * <p>
 	 * In case of {@link #FORMAT_RAW_BINARY} and {@link #FORMAT_RAW_STRING} the
 	 * textual name of the data format - as returned by {@link #getFormatName()}
 	 * - must be equal as well.
 	 * 
-	 * @param obj
-	 *            the object to compare with this <code>DmtData</code>
-	 * @return true if the argument represents the same <code>DmtData</code> as
-	 *         this object
+	 * @param obj the object to compare with this {@code DmtData}
+	 * @return true if the argument represents the same {@code DmtData} as this
+	 *         object
 	 */
 	public boolean equals(Object obj) {
 		if (!(obj instanceof DmtData))
@@ -1076,78 +1038,79 @@
 			return false;
 
 		switch (format) {
-		case FORMAT_STRING:
-		case FORMAT_XML:
-		case FORMAT_DATE:
-		case FORMAT_TIME:
-		case FORMAT_UNSIGNED_INTEGER:
-		case FORMAT_UNSIGNED_LONG:
-		case FORMAT_DATETIME:
-		case FORMAT_NODE_URI:
-			return str == null ? other.str == null : str.equals(other.str);
-		case FORMAT_INTEGER:
-			return integer == other.integer;
-		case FORMAT_LONG:
-			return lng == other.lng;
-		case FORMAT_FLOAT:
-			return flt == other.flt;
-		case FORMAT_BOOLEAN:
-			return bool == other.bool;
-		case FORMAT_BINARY:
-		case FORMAT_BASE64:
-		case FORMAT_HEXBINARY:
-			return Arrays.equals(bytes, other.bytes);
-		case FORMAT_NODE:
-			return complex.equals(other.complex);
-		case FORMAT_NULL:
-			return true;
-		case FORMAT_RAW_BINARY:
-			return formatName.equals(other.formatName)
-					&& Arrays.equals(bytes, other.bytes);
-		case FORMAT_RAW_STRING:
-			// in this case str cannot be null
-			return formatName.equals(other.formatName) && str.equals(other.str);
+			case FORMAT_STRING :
+			case FORMAT_XML :
+			case FORMAT_DATE :
+			case FORMAT_TIME :
+			case FORMAT_UNSIGNED_INTEGER :
+			case FORMAT_UNSIGNED_LONG :
+			case FORMAT_DATETIME :
+			case FORMAT_NODE_URI :
+				return str == null ? other.str == null : str.equals(other.str);
+			case FORMAT_INTEGER :
+				return integer == other.integer;
+			case FORMAT_LONG :
+				return lng == other.lng;
+			case FORMAT_FLOAT :
+				return flt == other.flt;
+			case FORMAT_BOOLEAN :
+				return bool == other.bool;
+			case FORMAT_BINARY :
+			case FORMAT_BASE64 :
+			case FORMAT_HEXBINARY :
+				return Arrays.equals(bytes, other.bytes);
+			case FORMAT_NODE :
+				return complex.equals(other.complex);
+			case FORMAT_NULL :
+				return true;
+			case FORMAT_RAW_BINARY :
+				return formatName.equals(other.formatName)
+						&& Arrays.equals(bytes, other.bytes);
+			case FORMAT_RAW_STRING :
+				// in this case str cannot be null
+				return formatName.equals(other.formatName)
+						&& str.equals(other.str);
 		}
 
 		return false; // never reached
 	}
 
 	/**
-	 * Returns the hash code value for this <code>DmtData</code> instance. The
-	 * hash code is calculated based on the data (selected by the format) of
-	 * this object.
+	 * Returns the hash code value for this {@code DmtData} instance. The hash
+	 * code is calculated based on the data (selected by the format) of this
+	 * object.
 	 * 
 	 * @return the hash code value for this object
 	 */
 	public int hashCode() {
 		switch (format) {
-		case FORMAT_STRING:
-		case FORMAT_XML:
-		case FORMAT_DATE:
-		case FORMAT_TIME:
-		case FORMAT_DATETIME:
-		case FORMAT_UNSIGNED_INTEGER:
-		case FORMAT_UNSIGNED_LONG:
-		case FORMAT_NODE_URI:
-		case FORMAT_RAW_STRING:
-			return str == null ? 0 : str.hashCode();
-		case FORMAT_INTEGER:
-			return new Integer(integer).hashCode();
-		case FORMAT_LONG:
-			return new Long(lng).hashCode();
-		case FORMAT_FLOAT:
-			return new Float(flt).hashCode();
-		case FORMAT_BOOLEAN:
-			return new Boolean(bool).hashCode();
-		case FORMAT_BINARY:
-		case FORMAT_BASE64:
-		case FORMAT_RAW_BINARY:
-		case FORMAT_HEXBINARY:
-			return new String(bytes).hashCode();
-		case FORMAT_NODE:
-			return complex.hashCode();
-		case FORMAT_NULL:
-			return 0;
+			case FORMAT_STRING :
+			case FORMAT_XML :
+			case FORMAT_DATE :
+			case FORMAT_TIME :
+			case FORMAT_DATETIME :
+			case FORMAT_UNSIGNED_INTEGER :
+			case FORMAT_UNSIGNED_LONG :
+			case FORMAT_NODE_URI :
+			case FORMAT_RAW_STRING :
+				return str == null ? 0 : str.hashCode();
+			case FORMAT_INTEGER :
+				return new Integer(integer).hashCode();
+			case FORMAT_LONG :
+				return new Long(lng).hashCode();
+			case FORMAT_FLOAT :
+				return new Float(flt).hashCode();
+			case FORMAT_BOOLEAN :
+				return new Boolean(bool).hashCode();
+			case FORMAT_BINARY :
+			case FORMAT_BASE64 :
+			case FORMAT_RAW_BINARY :
+			case FORMAT_HEXBINARY :
+				return new String(bytes).hashCode();
+			case FORMAT_NODE :
+				return complex.hashCode();
+			case FORMAT_NULL :
+				return 0;
 		}
 
 		return 0; // never reached
@@ -1227,11 +1190,12 @@
 				throw new IllegalArgumentException(
 						"The unsigned long string contains invalid characters.");
 		}
-		
+
 		BigInteger bd = new BigInteger(value);
-		if ( bd.compareTo(new BigInteger("0")) < 0 || bd.compareTo(BD_MAX_ULONG) > 0 )
+		if (bd.compareTo(new BigInteger("0")) < 0
+				|| bd.compareTo(BD_MAX_ULONG) > 0)
 			throw new IllegalArgumentException("The unsigned long string "
-			+ value + " is out of range.");
+					+ value + " is out of range.");
 	}
 
 	private static void checkUnsignedInt(String value) {
@@ -1244,9 +1208,9 @@
 				throw new IllegalArgumentException(
 						"The unsigned int string contains invalid characters.");
 		}
-		long val = new Long( value ).longValue();
+		long val = new Long(value).longValue();
 		long maxInt = 2l * Integer.MAX_VALUE;
-		if (val < 0 || val > maxInt ) {
+		if (val < 0 || val > maxInt) {
 			throw new IllegalArgumentException("The unsigned long string "
 					+ value + " is out of range.");
 		}
@@ -1258,7 +1222,8 @@
 		int number;
 		try {
 			number = Integer.parseInt(part);
-		} catch (NumberFormatException e) {
+		}
+		catch (NumberFormatException e) {
 			throw new IllegalArgumentException(name + " string '" + value
 					+ "' contains a non-numeric part.");
 		}
@@ -1270,7 +1235,7 @@
 	}
 
 	// character array of hexadecimal digits, used for printing binary data
-	private static char[] hex = "0123456789ABCDEF".toCharArray();
+	private static char[]	hex	= "0123456789ABCDEF".toCharArray();
 
 	// generates a hexadecimal dump of the given binary data
 	private static String getHexDump(byte[] bytes) {
@@ -1292,869 +1257,4 @@
 	private static String getFormatName(int format) {
 		return (String) FORMAT_NAMES.get(new Integer(format));
 	}
-=======
-    /**
-     * The node holds an OMA DM {@code int} value.
-     */
-    public static final int FORMAT_INTEGER = 0x0001;
-
-    /**
-     * The node holds an OMA DM {@code float} value.
-     */
-    public static final int FORMAT_FLOAT = 0x0002;
-
-    /**
-     * The node holds an OMA DM {@code chr} value.
-     */
-    public static final int FORMAT_STRING = 0x0004;
-
-    /**
-     * The node holds an OMA DM {@code bool} value.
-     */
-    public static final int FORMAT_BOOLEAN = 0x0008;
-
-    /**
-     * The node holds an OMA DM {@code date} value.
-     */
-    public static final int FORMAT_DATE = 0x0010;
-
-    /**
-     * The node holds an OMA DM {@code time} value.
-     */
-    public static final int FORMAT_TIME = 0x0020;
-
-    /**
-     * The node holds an OMA DM {@code bin} value. The value of the node
-     * corresponds to the Java {@code byte[]} type.
-     */
-    public static final int FORMAT_BINARY = 0x0040;
-
-    /**
-     * The node holds an OMA DM {@code b64} value. Like
-     * {@link #FORMAT_BINARY}, this format is also represented by the Java
-     * {@code byte[]} type, the difference is only in the corresponding
-     * OMA DM format.
-     */
-    public static final int FORMAT_BASE64 = 0x0080;
-
-    /**
-     * The node holds an OMA DM {@code xml} value.
-     */
-    public static final int FORMAT_XML = 0x0100;
-
-    /**
-     * The node holds an OMA DM {@code null} value. This corresponds to
-     * the Java {@code null} type.
-     */
-    public static final int FORMAT_NULL = 0x0200;
-
-    /**
-     * Format specifier of an internal node. An interior node can hold a Java
-     * object as value (see {@link DmtData#DmtData(Object)} and
-     * {@link DmtData#getNode()}). This value can be used by Java programs that
-     * know a specific URI understands the associated Java type. This type is
-     * further used as a return value of the {@link MetaNode#getFormat} method
-     * for interior nodes.
-     */
-    public static final int FORMAT_NODE = 0x0400;
-    
-    /**
-     * The node holds raw protocol data encoded as {@code String}. The
-     * {@link #getFormatName()} method can be used to get the actual format
-     * name.
-     */
-    public static final int FORMAT_RAW_STRING = 0x0800;
-
-    /**
-     * The node holds raw protocol data encoded in binary format. The
-     * {@link #getFormatName()} method can be used to get the actual format
-     * name.
-     */
-    public static final int FORMAT_RAW_BINARY = 0x1000;
-
-    
-    private static final Hashtable FORMAT_NAMES = new Hashtable();
-    
-    static {
-        FORMAT_NAMES.put(new Integer(FORMAT_BASE64),    "b64");
-        FORMAT_NAMES.put(new Integer(FORMAT_BINARY),    "bin");
-        FORMAT_NAMES.put(new Integer(FORMAT_BOOLEAN),   "bool");
-        FORMAT_NAMES.put(new Integer(FORMAT_DATE),      "date");
-        FORMAT_NAMES.put(new Integer(FORMAT_FLOAT),     "float");
-        FORMAT_NAMES.put(new Integer(FORMAT_INTEGER),   "int");
-        FORMAT_NAMES.put(new Integer(FORMAT_NODE),      "node");
-        FORMAT_NAMES.put(new Integer(FORMAT_NULL),      "null");
-        FORMAT_NAMES.put(new Integer(FORMAT_STRING),    "chr");
-        FORMAT_NAMES.put(new Integer(FORMAT_TIME),      "time");
-        FORMAT_NAMES.put(new Integer(FORMAT_XML),       "xml");
-    }
-
-    /**
-     * Constant instance representing a leaf node of {@code null} format.
-     */
-    public static final DmtData NULL_VALUE = new DmtData();
-        // FORMAT_NAMES must be initialized by the time the constr. is called 
-    
-    private final String str;
-
-    private final int integer;
-
-    private final float flt;
-
-    private final boolean bool;
-
-    private final byte[] bytes;
-
-    private final int format;
-    
-    private final String formatName;
-
-    private final Object complex;
-
-    /**
-     * Create a {@code DmtData} instance of {@code null} format.
-     * This constructor is private and used only to create the public
-     * {@link #NULL_VALUE} constant.
-     */
-    private DmtData() {
-        format = FORMAT_NULL;
-        formatName = getFormatName(format);
-
-        this.str = null;
-        this.integer = 0;
-        this.flt = 0;
-        this.bool = false;
-        this.bytes = null;
-        this.complex = null;
-    }
-
-    /**
-     * Create a {@code DmtData} instance of {@code chr} format
-     * with the given string value. The {@code null} string argument is
-     * valid.
-     * 
-     * @param str the string value to set
-     */
-    public DmtData(String str) {
-        format = FORMAT_STRING;
-        formatName = getFormatName(format);
-        this.str = str;
-
-        this.integer = 0;
-        this.flt = 0;
-        this.bool = false;
-        this.bytes = null;
-        this.complex = null;
-    }
-
-    /**
-     * Create a {@code DmtData} instance of {@code node} format
-     * with the given object value. The value represents complex data associated
-     * with an interior node.
-     * <p>
-     * Certain interior nodes can support access to their subtrees through such
-     * complex values, making it simpler to retrieve or update all leaf nodes in
-     * a subtree.
-     * <p>
-     * The given value must be a non-{@code null} immutable object.
-     * 
-     * @param complex the complex data object to set
-     */
-    public DmtData(Object complex) {
-        if(complex == null)
-            throw new NullPointerException("Complex data argument is null.");
-
-        format = FORMAT_NODE;
-        formatName = getFormatName(format);
-        this.complex = complex;
-
-        this.str     = null;
-        this.integer = 0;
-        this.flt     = 0;
-        this.bool    = false;
-        this.bytes   = null;
-    }
-
-    /**
-     * Create a {@code DmtData} instance of the specified format and set
-     * its value based on the given string. Only the following string-based
-     * formats can be created using this constructor:
-     * <ul>
-     * <li>{@link #FORMAT_STRING} - value can be any string
-     * <li>{@link #FORMAT_XML} - value must contain an XML fragment (the
-     *     validity is not checked by this constructor)
-     * <li>{@link #FORMAT_DATE} - value must be parseable to an ISO 8601
-     *     calendar date in complete representation, basic format (pattern
-     * {@code CCYYMMDD})
-     * <li>{@link #FORMAT_TIME} - value must be parseable to an ISO 8601 time
-     *     of day in either local time, complete representation, basic format
-     *     (pattern {@code hhmmss}) or Coordinated Universal Time, basic format
-     *     (pattern {@code hhmmssZ})
-     * </ul>
-     * The {@code null} string argument is only valid if the format is
-     * string or XML.
-     * 
-     * @param value the string, XML, date or time value to set
-     * @param format the format of the {@code DmtData} instance to be
-     *        created, must be one of the formats specified above
-     * @throws IllegalArgumentException if {@code format} is not one of
-     *         the allowed formats, or {@code value} is not a valid
-     *         string for the given format
-     * @throws NullPointerException if a date or time is constructed and
-     *         {@code value} is {@code null}
-     */
-    public DmtData(String value, int format) {
-        switch (format) {
-        case FORMAT_DATE:
-            checkDateFormat(value);
-            break;
-        case FORMAT_TIME:
-            checkTimeFormat(value);
-            break;
-        case FORMAT_STRING:
-        case FORMAT_XML:
-            break; // nothing to do, all string values are accepted
-        default:
-            throw new IllegalArgumentException(
-                    "Invalid format in string constructor: " + format);
-        }
-        this.format = format;
-        this.formatName = getFormatName(format);
-        this.str = value;
-
-        this.integer = 0;
-        this.flt = 0;
-        this.bool = false;
-        this.bytes = null;
-        this.complex = null;
-    }
-
-    /**
-     * Create a {@code DmtData} instance of {@code int} format and
-     * set its value.
-     * 
-     * @param integer the integer value to set
-     */
-    public DmtData(int integer) {
-        format = FORMAT_INTEGER;
-        formatName = getFormatName(format);
-        this.integer = integer;
-
-        this.str = null;
-        this.flt = 0;
-        this.bool = false;
-        this.bytes = null;
-        this.complex = null;
-    }
-
-    /**
-     * Create a {@code DmtData} instance of {@code float} format
-     * and set its value.
-     * 
-     * @param flt the float value to set
-     */
-    public DmtData(float flt) {
-        format = FORMAT_FLOAT;
-        formatName = getFormatName(format);
-        this.flt = flt;
-
-        this.str = null;
-        this.integer = 0;
-        this.bool = false;
-        this.bytes = null;
-        this.complex = null;
-    }
-
-    /**
-     * Create a {@code DmtData} instance of {@code bool} format
-     * and set its value.
-     * 
-     * @param bool the boolean value to set
-     */
-    public DmtData(boolean bool) {
-        format = FORMAT_BOOLEAN;
-        formatName = getFormatName(format);
-        this.bool = bool;
-
-        this.str = null;
-        this.integer = 0;
-        this.flt = 0;
-        this.bytes = null;
-        this.complex = null;
-    }
-
-    /**
-     * Create a {@code DmtData} instance of {@code bin} format and
-     * set its value.
-     * 
-     * @param bytes the byte array to set, must not be {@code null}
-     * @throws NullPointerException if {@code bytes} is {@code null}
-     */
-    public DmtData(byte[] bytes) {
-        if (bytes == null)
-            throw new NullPointerException("Binary data argument is null.");
-
-        format = FORMAT_BINARY;
-        formatName = getFormatName(format);
-        this.bytes = bytes;
-
-        this.str = null;
-        this.integer = 0;
-        this.flt = 0;
-        this.bool = false;
-        this.complex = null;
-    }
-
-    /**
-     * Create a {@code DmtData} instance of {@code bin} or
-     * {@code b64} format and set its value. The chosen format is
-     * specified by the {@code base64} parameter.
-     * 
-     * @param bytes the byte array to set, must not be {@code null}
-     * @param base64 if {@code true}, the new instance will have
-     *        {@code b64} format, if {@code false}, it will have
-     *        {@code bin} format
-     * @throws NullPointerException if {@code bytes} is {@code null}
-     */
-    public DmtData(byte[] bytes, boolean base64) {
-        if (bytes == null)
-            throw new NullPointerException("Binary data argument is null.");
-
-        format = base64 ? FORMAT_BASE64 : FORMAT_BINARY;
-        formatName = getFormatName(format);
-        this.bytes = bytes;
-
-        this.str = null;
-        this.integer = 0;
-        this.flt = 0;
-        this.bool = false;
-        this.complex = null;
-    }
-
-    /**
-     * Create a {@code DmtData} instance in {@link #FORMAT_RAW_STRING}
-     * format. The data is provided encoded as a {@code String}. The
-     * actual data format is specified in {@code formatName}. The
-     * encoding used in {@code data} must conform to this format.
-     * 
-     * @param formatName the name of the format, must not be {@code null}
-     * @param data the data encoded according to the specified format, must not
-     *        be {@code null}
-     * @throws NullPointerException if {@code formatName} or
-     *         {@code data} is {@code null}
-     */
-    public DmtData(String formatName, String data) {
-        if(formatName == null)
-            throw new NullPointerException("Format name argument is null.");
-        if(data == null)
-            throw new NullPointerException("Data argument is null.");
-        
-        format = FORMAT_RAW_STRING;
-        this.formatName = formatName;
-        this.str = data;
-
-        this.bytes = null;
-        this.integer = 0;
-        this.flt = 0;
-        this.bool = false;
-        this.complex = null;
-    }
-    
-    /**
-     * Create a {@code DmtData} instance in {@link #FORMAT_RAW_BINARY}
-     * format. The data is provided encoded as binary. The actual data format is
-     * specified in {@code formatName}. The encoding used in
-     * {@code data} must conform to this format.
-     * 
-     * @param formatName the name of the format, must not be {@code null}
-     * @param data the data encoded according to the specified format, must not
-     *        be {@code null}
-     * @throws NullPointerException if {@code formatName} or
-     *         {@code data} is {@code null}
-     */
-    public DmtData(String formatName, byte[] data) {
-        if(formatName == null)
-            throw new NullPointerException("Format name argument is null.");
-        if(data == null)
-            throw new NullPointerException("Data argument is null.");
-
-        format = FORMAT_RAW_BINARY;
-        this.formatName = formatName;
-        this.bytes = (byte[]) data.clone();
-
-        this.str = null;
-        this.integer = 0;
-        this.flt = 0;
-        this.bool = false;
-        this.complex = null;
-    }
-    
-    /**
-     * Gets the value of a node with string ({@code chr}) format.
-     * 
-     * @return the string value
-     * @throws DmtIllegalStateException if the format of the node is not string
-     */
-    public String getString() {
-        if (format == FORMAT_STRING)
-            return str;
-
-        throw new DmtIllegalStateException("DmtData value is not string.");
-    }
-
-    /**
-     * Gets the value of a node with date format. The returned date string is
-     * formatted according to the ISO 8601 definition of a calendar date in
-     * complete representation, basic format (pattern {@code CCYYMMDD}).
-     * 
-     * @return the date value
-     * @throws DmtIllegalStateException if the format of the node is not date
-     */
-    public String getDate() {
-        if (format == FORMAT_DATE)
-            return str;
-
-        throw new DmtIllegalStateException("DmtData value is not date.");
-    }
-
-    /**
-     * Gets the value of a node with time format. The returned time string is
-     * formatted according to the ISO 8601 definition of the time of day. The
-     * exact format depends on the value the object was initialized with: either
-     * local time, complete representation, basic format (pattern
-     * {@code hhmmss}) or Coordinated Universal Time, basic format (pattern
-     * {@code hhmmssZ}).
-     * 
-     * @return the time value
-     * @throws DmtIllegalStateException if the format of the node is not time
-     */
-    public String getTime() {
-        if (format == FORMAT_TIME)
-            return str;
-
-        throw new DmtIllegalStateException("DmtData value is not time.");
-    }
-
-    /**
-     * Gets the value of a node with {@code xml} format.
-     * 
-     * @return the XML value
-     * @throws DmtIllegalStateException if the format of the node is not
-     *         {@code xml}
-     */
-    public String getXml() {
-        if (format == FORMAT_XML)
-            return str;
-
-        throw new DmtIllegalStateException("DmtData value is not XML.");
-    }
-
-    /**
-     * Gets the value of a node with integer ({@code int}) format.
-     * 
-     * @return the integer value
-     * @throws DmtIllegalStateException if the format of the node is not integer
-     */
-    public int getInt() {
-        if (format == FORMAT_INTEGER)
-            return integer;
-
-        throw new DmtIllegalStateException("DmtData value is not integer.");
-    }
-
-    /**
-     * Gets the value of a node with {@code float} format.
-     * 
-     * @return the float value
-     * @throws DmtIllegalStateException if the format of the node is not
-     *         {@code float}
-     */
-    public float getFloat() {
-        if (format == FORMAT_FLOAT)
-            return flt;
-
-        throw new DmtIllegalStateException("DmtData value is not float.");
-    }
-
-    /**
-     * Gets the value of a node with boolean ({@code bool}) format.
-     * 
-     * @return the boolean value
-     * @throws DmtIllegalStateException if the format of the node is not boolean
-     */
-    public boolean getBoolean() {
-        if (format == FORMAT_BOOLEAN)
-            return bool;
-
-        throw new DmtIllegalStateException("DmtData value is not boolean.");
-    }
-
-    /**
-     * Gets the value of a node with binary ({@code bin}) format.
-     * 
-     * @return the binary value
-     * @throws DmtIllegalStateException if the format of the node is not binary
-     */
-    public byte[] getBinary() {
-        if (format == FORMAT_BINARY) {
-            byte[] bytesCopy = new byte[bytes.length];
-            for (int i = 0; i < bytes.length; i++)
-                bytesCopy[i] = bytes[i];
-
-            return bytesCopy;
-        }
-
-        throw new DmtIllegalStateException("DmtData value is not a byte array.");
-    }
-    
-    /**
-     * Gets the value of a node in raw binary ({@link #FORMAT_RAW_BINARY})
-     * format.
-     * 
-     * @return the data value in raw binary format
-     * @throws DmtIllegalStateException if the format of the node is not raw binary
-     */
-    public byte[] getRawBinary() {
-        if (format == FORMAT_RAW_BINARY)
-            return (byte[]) bytes.clone();
-        
-        throw new DmtIllegalStateException(
-                "DmtData value is not in raw binary format.");
-    }
-
-    /**
-     * Gets the value of a node in raw {@code String}
-     * ({@link #FORMAT_RAW_STRING}) format.
-     * 
-     * @return the data value in raw {@code String} format
-     * @throws DmtIllegalStateException if the format of the node is not raw
-     *     {@code String}
-    */
-    public String getRawString() {
-        if (format == FORMAT_RAW_STRING)
-            return str;
-        
-        throw new DmtIllegalStateException(
-                "DmtData value is not in raw string format.");
-    }
-
-    /**
-     * Gets the value of a node with base 64 ({@code b64}) format.
-     * 
-     * @return the binary value
-     * @throws DmtIllegalStateException if the format of the node is not base 64.
-     */
-    public byte[] getBase64() {
-        if (format == FORMAT_BASE64) {
-            byte[] bytesCopy = new byte[bytes.length];
-            for (int i = 0; i < bytes.length; i++)
-                bytesCopy[i] = bytes[i];
-
-            return bytesCopy;
-        }
-
-        throw new DmtIllegalStateException(
-                "DmtData value is not in base 64 format.");
-    }
-
-    /**
-     * Gets the complex data associated with an interior node ({@code node}
-     * format).
-     * <p>
-     * Certain interior nodes can support access to their subtrees through
-     * complex values, making it simpler to retrieve or update all leaf nodes in
-     * the subtree.
-     * 
-     * @return the data object associated with an interior node
-     * @throws DmtIllegalStateException if the format of the data is not 
-     *         {@code node}
-     */
-    public Object getNode() {
-        if(format == FORMAT_NODE)
-            return complex;
-
-        throw new DmtIllegalStateException(
-                "DmtData does not contain interior node data.");
-    }
-
-    /**
-     * Get the node's format, expressed in terms of type constants defined in
-     * this class. Note that the 'format' term is a legacy from OMA DM, it is
-     * more customary to think of this as 'type'.
-     * 
-     * @return the format of the node
-     */
-    public int getFormat() {
-        return format;
-    }
-
-    /**
-     * Returns the format of this {@code DmtData} as {@code String}.
-     * For the predefined data formats this is the OMA DM defined name of the
-     * format. For {@link #FORMAT_RAW_STRING} and {@link #FORMAT_RAW_BINARY}
-     * this is the format specified when the object was created.
-     * 
-     * @return the format name as {@code String}
-     */
-    public String getFormatName() {
-        return formatName;
-    }
-
-    /**
-     * Get the size of the data. The returned value depends on the format of
-     * data in the node:
-     * <ul>
-     * <li>{@link #FORMAT_STRING}, {@link #FORMAT_XML}, {@link #FORMAT_BINARY},
-     *     {@link #FORMAT_BASE64}, {@link #FORMAT_RAW_STRING}, and
-     *     {@link #FORMAT_RAW_BINARY}: the length of the stored data, or 0 if
-     *     the data is {@code null}
-     * <li>{@link #FORMAT_INTEGER} and {@link #FORMAT_FLOAT}: 4
-     * <li>{@link #FORMAT_DATE} and {@link #FORMAT_TIME}: the length of the
-     *     date or time in its string representation
-     * <li>{@link #FORMAT_BOOLEAN}: 1
-     * <li>{@link #FORMAT_NODE}: -1 (unknown)
-     * <li>{@link #FORMAT_NULL}: 0
-     * </ul>
-     * 
-     * @return the size of the data stored by this object
-     */
-    public int getSize() {
-        switch (format) {
-        case FORMAT_STRING:
-        case FORMAT_XML:
-        case FORMAT_DATE:
-        case FORMAT_TIME:
-        case FORMAT_RAW_STRING:
-            return str == null ? 0 : str.length();
-        case FORMAT_BINARY:
-        case FORMAT_BASE64:
-        case FORMAT_RAW_BINARY:
-            return bytes.length;
-        case FORMAT_INTEGER:
-        case FORMAT_FLOAT:
-            return 4;
-        case FORMAT_BOOLEAN:
-            return 1;
-        case FORMAT_NODE:
-            return -1;
-        case FORMAT_NULL:
-            return 0;
-        }
-
-        return 0; // never reached
-    }
-
-    /**
-     * Gets the string representation of the {@code DmtData}. This
-     * method works for all formats.
-     * <p>
-     * For string format data - including {@link #FORMAT_RAW_STRING} - the
-     * string value itself is returned, while for XML, date, time, integer,
-     * float, boolean and node formats the string form of the value is returned.
-     * Binary - including {@link #FORMAT_RAW_BINARY} - and base64 data is
-     * represented by two-digit hexadecimal numbers for each byte separated by
-     * spaces. The {@link #NULL_VALUE} data has the string form of
-     * "{@code null}". Data of string or XML format containing the Java
-     * {@code null} value is represented by an empty string.
-     * 
-     * @return the string representation of this {@code DmtData} instance
-     */
-    public String toString() {
-        switch (format) {
-        case FORMAT_STRING:
-        case FORMAT_XML:
-        case FORMAT_DATE:
-        case FORMAT_TIME:
-        case FORMAT_RAW_STRING:
-            return str == null ? "" : str;
-        case FORMAT_INTEGER:
-            return String.valueOf(integer);
-        case FORMAT_FLOAT:
-            return String.valueOf(flt);
-        case FORMAT_BOOLEAN:
-            return String.valueOf(bool);
-        case FORMAT_BINARY:
-        case FORMAT_BASE64:
-        case FORMAT_RAW_BINARY:
-            return getHexDump(bytes);
-        case FORMAT_NODE:
-            return complex.toString();
-        case FORMAT_NULL:
-            return "null";
-        }
-
-        return null; // never reached
-    }
-
-    /**
-     * Compares the specified object with this {@code DmtData} instance.
-     * Two {@code DmtData} objects are considered equal if their format
-     * is the same, and their data (selected by the format) is equal.
-     * <p>
-     * In case of {@link #FORMAT_RAW_BINARY} and {@link #FORMAT_RAW_STRING}
-     * the textual name of the data format - as returned by
-     * {@link #getFormatName()} - must be equal as well.
-     * 
-     * @param obj the object to compare with this {@code DmtData}
-     * @return true if the argument represents the same {@code DmtData}
-     *         as this object
-     */
-    public boolean equals(Object obj) {
-        if (!(obj instanceof DmtData))
-            return false;
-
-        DmtData other = (DmtData) obj;
-
-        if (format != other.format)
-            return false;
-
-        switch (format) {
-        case FORMAT_STRING:
-        case FORMAT_XML:
-        case FORMAT_DATE:
-        case FORMAT_TIME:
-            return str == null ? other.str == null : str.equals(other.str);
-        case FORMAT_INTEGER:
-            return integer == other.integer;
-        case FORMAT_FLOAT:
-            return flt == other.flt;
-        case FORMAT_BOOLEAN:
-            return bool == other.bool;
-        case FORMAT_BINARY:
-        case FORMAT_BASE64:
-            return Arrays.equals(bytes, other.bytes);
-        case FORMAT_NODE:
-            return complex.equals(other.complex);
-        case FORMAT_NULL:
-            return true;
-        case FORMAT_RAW_BINARY:
-            return formatName.equals(other.formatName)
-                    && Arrays.equals(bytes, other.bytes);
-        case FORMAT_RAW_STRING:
-            // in this case str cannot be null
-            return formatName.equals(other.formatName) && str.equals(other.str);
-        }
-
-        return false; // never reached
-    }
-
-    /**
-     * Returns the hash code value for this {@code DmtData} instance. The
-     * hash code is calculated based on the data (selected by the format) of
-     * this object.
-     * 
-     * @return the hash code value for this object
-     */
-    public int hashCode() {
-        switch (format) {
-        case FORMAT_STRING:
-        case FORMAT_XML:
-        case FORMAT_DATE:
-        case FORMAT_TIME:
-        case FORMAT_RAW_STRING:
-            return str == null ? 0 : str.hashCode();
-        case FORMAT_INTEGER:
-            return new Integer(integer).hashCode();
-        case FORMAT_FLOAT:
-            return new Float(flt).hashCode();
-        case FORMAT_BOOLEAN:
-            return new Boolean(bool).hashCode();
-        case FORMAT_BINARY:
-        case FORMAT_BASE64:
-        case FORMAT_RAW_BINARY:
-            return new String(bytes).hashCode();
-        case FORMAT_NODE:
-            return complex.hashCode();
-        case FORMAT_NULL:
-            return 0;
-        }
-
-        return 0; // never reached
-    }
-    
-    private static void checkDateFormat(String value) {
-        if(value.length() != 8)
-            throw new IllegalArgumentException("Date string '" + value +
-                    "' does not follow the format 'CCYYMMDD'.");
-        
-        int year = checkNumber(value, "Date", 0, 4, 0, 9999);
-        int month = checkNumber(value, "Date", 4, 2, 1, 12);
-        int day = checkNumber(value, "Date", 6, 2, 1, 31);
-        
-        // Date checking is not prepared for all special rules (for example
-        // historical leap years), production code could contain a full check.
-        
-        // Day 31 is invalid for April, June, September and November
-        if((month == 4 || month == 6 || month == 9 || month == 11) && day == 31)
-        	throw new IllegalArgumentException("Date string '" + value +
-        			"' contains an invalid date.");
-        
-        // February 29 is invalid except for leap years, Feb. 30-31 are invalid
-        if(month == 2 && day > 28 &&
-        	!(day == 29 && year%4 == 0 && (year%100 != 0 || year%400 == 0)))
-        	throw new IllegalArgumentException("Date string '" + value +
-        			"' contains an invalid date.");
-    }
-    
-    private static void checkTimeFormat(String value) {
-        if(value.length() > 0 && value.charAt(value.length()-1) == 'Z')
-            value = value.substring(0, value.length()-1);
-        
-        if(value.length() != 6)
-            throw new IllegalArgumentException("Time string '" + value +
-                    "' does not follow the format 'hhmmss' or 'hhmmssZ'.");
-            
-        // Time checking is not prepared for all special rules (for example
-        // leap seconds), production code could contain a full check.
-        
-        // if hour is 24, only 240000 should be allowed
-        checkNumber(value, "Time", 0, 2, 0, 24);
-        checkNumber(value, "Time", 2, 2, 0, 59);
-        checkNumber(value, "Time", 4, 2, 0, 59);
-        
-        if(value.startsWith("24") && !value.startsWith("240000"))
-        	throw new IllegalArgumentException("Time string is out of range.");
-    }
-    
-    private static int checkNumber(String value, String name, int from,
-            int length, int min, int max) {
-        String part = value.substring(from, from+length);
-        int number;
-        try {
-            number = Integer.parseInt(part);
-        } catch(NumberFormatException e) {
-            throw new IllegalArgumentException(name + " string '" + value +
-                    "' contains a non-numeric part.");
-        }
-        if(number < min || number > max)
-            throw new IllegalArgumentException("A segment of the " + name +
-                    " string '" + value + "' is out of range.");
-        
-        return number;
-    }
-
-    // character array of hexadecimal digits, used for printing binary data
-    private static char[] hex = "0123456789ABCDEF".toCharArray();
-
-    // generates a hexadecimal dump of the given binary data
-    private static String getHexDump(byte[] bytes) {
-        if (bytes.length == 0)
-            return "";
-
-        StringBuffer buf = new StringBuffer();
-        appendHexByte(buf, bytes[0]);
-        for (int i = 1; i < bytes.length; i++)
-            appendHexByte(buf.append(' '), bytes[i]);
-
-        return buf.toString();
-    }
-
-    private static void appendHexByte(StringBuffer buf, byte b) {
-        buf.append(hex[(b & 0xF0) >> 4]).append(hex[b & 0x0F]);
-    }
-    
-    private static String getFormatName(int format) {
-        return (String) FORMAT_NAMES.get(new Integer(format));
-    }
->>>>>>> b1dcf80d
 }