# Set javac settings from JDT prefs
-include: ${build}/eclipse/jdt.bnd

Bundle-Description: Declarative Services Test Case
-debug: true

Conditional-Package					= org.osgi.test.support.*
Private-Package						=  \
	${p}.junit
Export-Package						= \
	${p}.service
Import-Package: ${-signaturetest}, *

Include-Resource					= \
	tb1.jar, \
	tb2.jar, \
	tb3.jar, \
	tb4.jar, \
	tb5.jar, \
	tb6.jar, \
	tb7.jar, \
	tb8.jar, \
	tb9.jar, \
	tb10.jar, \
	tb11.jar, \
	tb12.jar, \
	tb13.jar, \
	tb13a.jar, \
	tb14.jar, \
	tb15.jar, \
	tb16.jar, \
	tb17.jar, \
	tbf1.jar
	
Test-Cases							= ${testcases}
-signaturetest = \
 org.osgi.service.component, \
 org.osgi.service.component.runtime, \
 org.osgi.service.component.runtime.dto

-buildpath							= \
    org.osgi.test.support;                  version=project, \
    org.osgi.service.component;             version=project, \
<<<<<<< HEAD
	osgi.core;								version=4.3.1, \
	osgi.cmpn;								version=4.3.1, \
=======
	osgi.core;version=6.0.0,\
	osgi.cmpn;version=5.0.0,\
	ee.j2se;version=${javac.compliance},\
>>>>>>> a64509da
	${junit}

-runbundles							= \
	org.osgi.impl.service.component; version=latest, \
	org.osgi.impl.service.cm; version=latest, \
	org.osgi.impl.service.log; version=latest

-runproperties = ${runproperties}, \
	scr.bundle.name=org.apache.felix.scr<|MERGE_RESOLUTION|>--- conflicted
+++ resolved
@@ -41,14 +41,8 @@
 -buildpath							= \
     org.osgi.test.support;                  version=project, \
     org.osgi.service.component;             version=project, \
-<<<<<<< HEAD
-	osgi.core;								version=4.3.1, \
-	osgi.cmpn;								version=4.3.1, \
-=======
 	osgi.core;version=6.0.0,\
 	osgi.cmpn;version=5.0.0,\
-	ee.j2se;version=${javac.compliance},\
->>>>>>> a64509da
 	${junit}
 
 -runbundles							= \
