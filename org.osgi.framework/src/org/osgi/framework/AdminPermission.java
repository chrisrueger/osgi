/*
 * Copyright (c) OSGi Alliance (2000, 2010). All Rights Reserved.
 * 
 * Licensed under the Apache License, Version 2.0 (the "License");
 * you may not use this file except in compliance with the License.
 * You may obtain a copy of the License at
 *
 *      http://www.apache.org/licenses/LICENSE-2.0
 *
 * Unless required by applicable law or agreed to in writing, software
 * distributed under the License is distributed on an "AS IS" BASIS,
 * WITHOUT WARRANTIES OR CONDITIONS OF ANY KIND, either express or implied.
 * See the License for the specific language governing permissions and
 * limitations under the License.
 */

package org.osgi.framework;

import java.io.IOException;
import java.io.NotSerializableException;
import java.io.ObjectInputStream;
import java.io.ObjectOutputStream;
import java.io.ObjectStreamField;
import java.security.AccessController;
import java.security.BasicPermission;
import java.security.Permission;
import java.security.PermissionCollection;
import java.security.PrivilegedAction;
import java.util.ArrayList;
import java.util.Collection;
import java.util.Collections;
import java.util.Dictionary;
import java.util.Enumeration;
import java.util.HashMap;
import java.util.Hashtable;
import java.util.Iterator;
import java.util.List;
import java.util.Map;

/**
 * A bundle's authority to perform specific privileged administrative operations
 * on or to get sensitive information about a bundle. The actions for this
 * permission are:
 * 
 * <pre>
 *  Action               Methods
 *  class                Bundle.loadClass
 *  execute              Bundle.start
 *                       Bundle.stop
 *                       StartLevel.setBundleStartLevel
 *  extensionLifecycle   BundleContext.installBundle for extension bundles
 *                       Bundle.update for extension bundles
 *                       Bundle.uninstall for extension bundles
 *  lifecycle            BundleContext.installBundle
 *                       Bundle.update
 *                       Bundle.uninstall
 *  listener             BundleContext.addBundleListener for SynchronousBundleListener
 *                       BundleContext.removeBundleListener for SynchronousBundleListener
 *  metadata             Bundle.getHeaders
 *                       Bundle.getLocation
 *  resolve              PackageAdmin.refreshPackages
 *                       PackageAdmin.resolveBundles
 *  resource             Bundle.getResource
 *                       Bundle.getResources
 *                       Bundle.getEntry
 *                       Bundle.getEntryPaths
 *                       Bundle.findEntries
 *                       Bundle resource/entry URL creation
 *  startlevel           StartLevel.setStartLevel
 *                       StartLevel.setInitialBundleStartLevel 
 *  context              Bundle.getBundleContext
 * </pre>
 * 
 * <p>
 * The special action &quot;*&quot; will represent all actions. The
 * {@code resolve} action is implied by the {@code class},
 * {@code execute} and {@code resource} actions.
 * <p>
 * The name of this permission is a filter expression. The filter gives access
 * to the following attributes:
 * <ul>
 * <li>signer - A Distinguished Name chain used to sign a bundle. Wildcards in a
 * DN are not matched according to the filter string rules, but according to the
 * rules defined for a DN chain.</li>
 * <li>location - The location of a bundle.</li>
 * <li>id - The bundle ID of the designated bundle.</li>
 * <li>name - The symbolic name of a bundle.</li>
 * </ul>
 * Filter attribute names are processed in a case sensitive manner.
 * 
 * @ThreadSafe
 * @version $Id$
 */

public final class AdminPermission extends BasicPermission {
	static final long						serialVersionUID			= 307051004521261705L;

	/**
	 * The action string {@code class}. The {@code class} action
	 * implies the {@code resolve} action.
	 * 
	 * @since 1.3
	 */
	public final static String	CLASS						= "class";
	/**
	 * The action string {@code execute}. The {@code execute} action
	 * implies the {@code resolve} action.
	 * 
	 * @since 1.3
	 */
	public final static String	EXECUTE						= "execute";
	/**
	 * The action string {@code extensionLifecycle}.
	 * 
	 * @since 1.3
	 */
	public final static String	EXTENSIONLIFECYCLE			= "extensionLifecycle";
	/**
	 * The action string {@code lifecycle}.
	 * 
	 * @since 1.3
	 */
	public final static String	LIFECYCLE					= "lifecycle";
	/**
	 * The action string {@code listener}.
	 * 
	 * @since 1.3
	 */
	public final static String	LISTENER					= "listener";
	/**
	 * The action string {@code metadata}.
	 * 
	 * @since 1.3
	 */
	public final static String	METADATA					= "metadata";
	/**
	 * The action string {@code resolve}. The {@code resolve} action
	 * is implied by the {@code class}, {@code execute} and
	 * {@code resource} actions.
	 * 
	 * @since 1.3
	 */
	public final static String	RESOLVE						= "resolve";
	/**
	 * The action string {@code resource}. The {@code resource} action
	 * implies the {@code resolve} action.
	 * 
	 * @since 1.3
	 */
	public final static String	RESOURCE					= "resource";
	/**
	 * The action string {@code startlevel}.
	 * 
	 * @since 1.3
	 */
	public final static String	STARTLEVEL					= "startlevel";

	/**
	 * The action string {@code context}.
	 * 
	 * @since 1.4
	 */
	public final static String	CONTEXT						= "context";

	private final static int	ACTION_CLASS				= 0x00000001;
	private final static int	ACTION_EXECUTE				= 0x00000002;
	private final static int	ACTION_LIFECYCLE			= 0x00000004;
	private final static int	ACTION_LISTENER				= 0x00000008;
	private final static int	ACTION_METADATA				= 0x00000010;
	private final static int	ACTION_RESOLVE				= 0x00000040;
	private final static int	ACTION_RESOURCE				= 0x00000080;
	private final static int	ACTION_STARTLEVEL			= 0x00000100;
	private final static int	ACTION_EXTENSIONLIFECYCLE	= 0x00000200;
	private final static int	ACTION_CONTEXT				= 0x00000400;
	private final static int	ACTION_ALL					= ACTION_CLASS
																	| ACTION_EXECUTE
																	| ACTION_LIFECYCLE
																	| ACTION_LISTENER
																	| ACTION_METADATA
																	| ACTION_RESOLVE
																	| ACTION_RESOURCE
																	| ACTION_STARTLEVEL
																	| ACTION_EXTENSIONLIFECYCLE
																	| ACTION_CONTEXT;
	final static int						ACTION_NONE					= 0;

	/**
	 * The actions in canonical form.
	 * 
	 * @serial
	 */
	private volatile String		actions						= null;

	/**
	 * The actions mask.
	 */
	transient int							action_mask;

	/**
	 * If this AdminPermission was constructed with a filter, this holds a
	 * Filter matching object used to evaluate the filter in implies.
	 */
	transient Filter						filter;

	/**
	 * The bundle governed by this AdminPermission - only used if filter == null
	 */
	transient final Bundle					bundle; 

	/**
	 * This dictionary holds the properties of the permission, used to match a
	 * filter in implies. This is not initialized until necessary, and then
	 * cached in this object.
	 */
	private transient volatile Dictionary<String, Object>	properties;

	/**
	 * ThreadLocal used to determine if we have recursively called
	 * getProperties.
	 */
	private static final ThreadLocal<Bundle>	recurse						= new ThreadLocal<Bundle>();

	/**
	 * Creates a new {@code AdminPermission} object that matches all
	 * bundles and has all actions. Equivalent to AdminPermission("*","*");
	 */
	public AdminPermission() {
		this(null, ACTION_ALL); 
	}

	/**
	 * Create a new AdminPermission.
	 * 
	 * This constructor must only be used to create a permission that is going
	 * to be checked.
	 * <p>
	 * Examples:
	 * 
	 * <pre>
	 * (signer=\*,o=ACME,c=US)   
	 * (&amp;(signer=\*,o=ACME,c=US)(name=com.acme.*)(location=http://www.acme.com/bundles/*))
	 * (id&gt;=1)
	 * </pre>
	 * 
	 * <p>
	 * When a signer key is used within the filter expression the signer value
	 * must escape the special filter chars ('*', '(', ')').
	 * <p>
	 * Null arguments are equivalent to "*".
	 * 
	 * @param filter A filter expression that can use signer, location, id, and
	 *        name keys. A value of &quot;*&quot; or {@code null} matches
	 *        all bundle. Filter attribute names are processed in a case
	 *        sensitive manner.
	 * @param actions {@code class}, {@code execute},
	 *        {@code extensionLifecycle}, {@code lifecycle},
	 *        {@code listener}, {@code metadata}, {@code resolve}
	 *        , {@code resource}, {@code startlevel} or
	 *        {@code context}. A value of "*" or {@code null}
	 *        indicates all actions.
	 * @throws IllegalArgumentException If the filter has an invalid syntax.
	 */
	public AdminPermission(String filter, String actions) {
		// arguments will be null if called from a PermissionInfo defined with
		// no args
		this(parseFilter(filter), parseActions(actions));
	}

	/**
	 * Creates a new requested {@code AdminPermission} object to be used by
	 * the code that must perform {@code checkPermission}.
	 * {@code AdminPermission} objects created with this constructor cannot
	 * be added to an {@code AdminPermission} permission collection.
	 * 
	 * @param bundle A bundle.
	 * @param actions {@code class}, {@code execute},
	 *        {@code extensionLifecycle}, {@code lifecycle},
	 *        {@code listener}, {@code metadata}, {@code resolve}
	 *        , {@code resource}, {@code startlevel},
	 *        {@code context}. A value of "*" or {@code null}
	 *        indicates all actions.
	 * @since 1.3
	 */
	public AdminPermission(Bundle bundle, String actions) {
		super(createName(bundle));
		setTransients(null, parseActions(actions));
		this.bundle = bundle;
	}

	/**
	 * Create a permission name from a Bundle
	 * 
	 * @param bundle Bundle to use to create permission name.
	 * @return permission name.
	 */
	private static String createName(Bundle bundle) {
		if (bundle == null) {
			throw new IllegalArgumentException("bundle must not be null");
		}
		StringBuffer sb = new StringBuffer("(id=");
		sb.append(bundle.getBundleId());
		sb.append(")");
		return sb.toString();
	}

	/**
	 * Package private constructor used by AdminPermissionCollection.
	 * 
	 * @param filter name filter or {@code null} for wildcard.
	 * @param mask action mask
	 */
	AdminPermission(Filter filter, int mask) {
		super((filter == null) ? "*" : filter.toString());
		setTransients(filter, mask);
		this.bundle = null;
	}

	/**
	 * Called by constructors and when deserialized.
	 * 
	 * @param filter Permission's filter or {@code null} for wildcard.
	 * @param mask action mask
	 */
	private void setTransients(Filter filter, int mask) {
		this.filter = filter;
		if ((mask == ACTION_NONE) || ((mask & ACTION_ALL) != mask)) {
			throw new IllegalArgumentException("invalid action string");
		}
		this.action_mask = mask;
	}

	/**
	 * Parse action string into action mask.
	 * 
	 * @param actions Action string.
	 * @return action mask.
	 */
	private static int parseActions(String actions) {
		if ((actions == null) || actions.equals("*")) {
			return ACTION_ALL;
		}
	
		boolean seencomma = false;
	
		int mask = ACTION_NONE;
<<<<<<< HEAD
	
=======

>>>>>>> 12cfb310
		char[] a = actions.toCharArray();
	
		int i = a.length - 1;
		if (i < 0)
			return mask;
	
		while (i != -1) {
			char c;
	
			// skip whitespace
			while ((i != -1)
					&& ((c = a[i]) == ' ' || c == '\r' || c == '\n'
							|| c == '\f' || c == '\t'))
				i--;
	
			// check for the known strings
			int matchlen;
	
			if (i >= 4 && (a[i - 4] == 'c' || a[i - 4] == 'C')
					&& (a[i - 3] == 'l' || a[i - 3] == 'L')
					&& (a[i - 2] == 'a' || a[i - 2] == 'A')
					&& (a[i - 1] == 's' || a[i - 1] == 'S')
					&& (a[i] == 's' || a[i] == 'S')) {
				matchlen = 5;
				mask |= ACTION_CLASS | ACTION_RESOLVE;
	
			}
			else
				if (i >= 6 && (a[i - 6] == 'e' || a[i - 6] == 'E')
						&& (a[i - 5] == 'x' || a[i - 5] == 'X')
						&& (a[i - 4] == 'e' || a[i - 4] == 'E')
						&& (a[i - 3] == 'c' || a[i - 3] == 'C')
						&& (a[i - 2] == 'u' || a[i - 2] == 'U')
						&& (a[i - 1] == 't' || a[i - 1] == 'T')
						&& (a[i] == 'e' || a[i] == 'E')) {
					matchlen = 7;
					mask |= ACTION_EXECUTE | ACTION_RESOLVE;
	
				}
				else
					if (i >= 17 && (a[i - 17] == 'e' || a[i - 17] == 'E')
							&& (a[i - 16] == 'x' || a[i - 16] == 'X')
							&& (a[i - 15] == 't' || a[i - 15] == 'T')
							&& (a[i - 14] == 'e' || a[i - 14] == 'E')
							&& (a[i - 13] == 'n' || a[i - 13] == 'N')
							&& (a[i - 12] == 's' || a[i - 12] == 'S')
							&& (a[i - 11] == 'i' || a[i - 11] == 'I')
							&& (a[i - 10] == 'o' || a[i - 10] == 'O')
							&& (a[i - 9] == 'n' || a[i - 9] == 'N')
							&& (a[i - 8] == 'l' || a[i - 8] == 'L')
							&& (a[i - 7] == 'i' || a[i - 7] == 'I')
							&& (a[i - 6] == 'f' || a[i - 6] == 'F')
							&& (a[i - 5] == 'e' || a[i - 5] == 'E')
							&& (a[i - 4] == 'c' || a[i - 4] == 'C')
							&& (a[i - 3] == 'y' || a[i - 3] == 'Y')
							&& (a[i - 2] == 'c' || a[i - 2] == 'C')
							&& (a[i - 1] == 'l' || a[i - 1] == 'L')
							&& (a[i] == 'e' || a[i] == 'E')) {
						matchlen = 18;
						mask |= ACTION_EXTENSIONLIFECYCLE;
	
					}
					else
						if (i >= 8 && (a[i - 8] == 'l' || a[i - 8] == 'L')
								&& (a[i - 7] == 'i' || a[i - 7] == 'I')
								&& (a[i - 6] == 'f' || a[i - 6] == 'F')
								&& (a[i - 5] == 'e' || a[i - 5] == 'E')
								&& (a[i - 4] == 'c' || a[i - 4] == 'C')
								&& (a[i - 3] == 'y' || a[i - 3] == 'Y')
								&& (a[i - 2] == 'c' || a[i - 2] == 'C')
								&& (a[i - 1] == 'l' || a[i - 1] == 'L')
								&& (a[i] == 'e' || a[i] == 'E')) {
							matchlen = 9;
							mask |= ACTION_LIFECYCLE;
	
						}
						else
							if (i >= 7 && (a[i - 7] == 'l' || a[i - 7] == 'L')
									&& (a[i - 6] == 'i' || a[i - 6] == 'I')
									&& (a[i - 5] == 's' || a[i - 5] == 'S')
									&& (a[i - 4] == 't' || a[i - 4] == 'T')
									&& (a[i - 3] == 'e' || a[i - 3] == 'E')
									&& (a[i - 2] == 'n' || a[i - 2] == 'N')
									&& (a[i - 1] == 'e' || a[i - 1] == 'E')
									&& (a[i] == 'r' || a[i] == 'R')) {
								matchlen = 8;
								mask |= ACTION_LISTENER;
	
							}
							else
								if (i >= 7
										&& (a[i - 7] == 'm' || a[i - 7] == 'M')
										&& (a[i - 6] == 'e' || a[i - 6] == 'E')
										&& (a[i - 5] == 't' || a[i - 5] == 'T')
										&& (a[i - 4] == 'a' || a[i - 4] == 'A')
										&& (a[i - 3] == 'd' || a[i - 3] == 'D')
										&& (a[i - 2] == 'a' || a[i - 2] == 'A')
										&& (a[i - 1] == 't' || a[i - 1] == 'T')
										&& (a[i] == 'a' || a[i] == 'A')) {
									matchlen = 8;
									mask |= ACTION_METADATA;
	
								}
								else
									if (i >= 6
											&& (a[i - 6] == 'r' || a[i - 6] == 'R')
											&& (a[i - 5] == 'e' || a[i - 5] == 'E')
											&& (a[i - 4] == 's' || a[i - 4] == 'S')
											&& (a[i - 3] == 'o' || a[i - 3] == 'O')
											&& (a[i - 2] == 'l' || a[i - 2] == 'L')
											&& (a[i - 1] == 'v' || a[i - 1] == 'V')
											&& (a[i] == 'e' || a[i] == 'E')) {
										matchlen = 7;
										mask |= ACTION_RESOLVE;
	
									}
									else
										if (i >= 7
												&& (a[i - 7] == 'r' || a[i - 7] == 'R')
												&& (a[i - 6] == 'e' || a[i - 6] == 'E')
												&& (a[i - 5] == 's' || a[i - 5] == 'S')
												&& (a[i - 4] == 'o' || a[i - 4] == 'O')
												&& (a[i - 3] == 'u' || a[i - 3] == 'U')
												&& (a[i - 2] == 'r' || a[i - 2] == 'R')
												&& (a[i - 1] == 'c' || a[i - 1] == 'C')
												&& (a[i] == 'e' || a[i] == 'E')) {
											matchlen = 8;
											mask |= ACTION_RESOURCE
													| ACTION_RESOLVE;
	
										}
										else
											if (i >= 9
													&& (a[i - 9] == 's' || a[i - 9] == 'S')
													&& (a[i - 8] == 't' || a[i - 8] == 'T')
													&& (a[i - 7] == 'a' || a[i - 7] == 'A')
													&& (a[i - 6] == 'r' || a[i - 6] == 'R')
													&& (a[i - 5] == 't' || a[i - 5] == 'T')
													&& (a[i - 4] == 'l' || a[i - 4] == 'L')
													&& (a[i - 3] == 'e' || a[i - 3] == 'E')
													&& (a[i - 2] == 'v' || a[i - 2] == 'V')
													&& (a[i - 1] == 'e' || a[i - 1] == 'E')
													&& (a[i] == 'l' || a[i] == 'L')) {
												matchlen = 10;
												mask |= ACTION_STARTLEVEL;
	
											}
											else
												if (i >= 6
														&& (a[i - 6] == 'c' || a[i - 6] == 'C')
														&& (a[i - 5] == 'o' || a[i - 5] == 'O')
														&& (a[i - 4] == 'n' || a[i - 4] == 'N')
														&& (a[i - 3] == 't' || a[i - 3] == 'T')
														&& (a[i - 2] == 'e' || a[i - 2] == 'E')
														&& (a[i - 1] == 'x' || a[i - 1] == 'X')
														&& (a[i] == 't' || a[i] == 'T')) {
													matchlen = 7;
													mask |= ACTION_CONTEXT;
	
												}
												else
													if (i >= 0 &&
	
													(a[i] == '*')) {
														matchlen = 1;
														mask |= ACTION_ALL;
	
													}
													else {
														// parse error
														throw new IllegalArgumentException(
																"invalid permission: "
																		+ actions); 
													}
	
			// make sure we didn't just match the tail of a word
			// like "ackbarfstartlevel". Also, skip to the comma.
			seencomma = false;
			while (i >= matchlen && !seencomma) {
				switch (a[i - matchlen]) {
					case ',' :
						seencomma = true;
						/* FALLTHROUGH */
					case ' ' :
					case '\r' :
					case '\n' :
					case '\f' :
					case '\t' :
						break;
					default :
						throw new IllegalArgumentException(
								"invalid permission: " + actions); 
				}
				i--;
			}
	
			// point i at the location of the comma minus one (or -1).
			i -= matchlen;
		}
	
		if (seencomma) {
			throw new IllegalArgumentException("invalid permission: " + 
					actions);
		}
	
		return mask;
	}

	/**
	 * Parse filter string into a Filter object.
	 * 
	 * @param filterString The filter string to parse.
	 * @return a Filter for this bundle. If the specified filterString is
	 *         {@code null} or equals "*", then {@code null} is
	 *         returned to indicate a wildcard.
	 * @throws IllegalArgumentException If the filter syntax is invalid.
	 */
	private static Filter parseFilter(String filterString) {
		if (filterString == null) {
			return null;
		}
		filterString = filterString.trim();
		if (filterString.equals("*")) {
			return null;
		}
		
		try {
			return FrameworkUtil.createFilter(filterString);
		}
		catch (InvalidSyntaxException e) {
			IllegalArgumentException iae = new IllegalArgumentException(
					"invalid filter");
			iae.initCause(e);
			throw iae;
		}
	}

	/**
	 * Determines if the specified permission is implied by this object. This
	 * method throws an exception if the specified permission was not
	 * constructed with a bundle.
	 * 
	 * <p>
	 * This method returns {@code true} if the specified permission is an
	 * AdminPermission AND
	 * <ul>
	 * <li>this object's filter matches the specified permission's bundle ID,
	 * bundle symbolic name, bundle location and bundle signer distinguished
	 * name chain OR</li>
	 * <li>this object's filter is "*"</li>
	 * </ul>
	 * AND this object's actions include all of the specified permission's
	 * actions.
	 * <p>
	 * Special case: if the specified permission was constructed with "*"
	 * filter, then this method returns {@code true} if this object's
	 * filter is "*" and this object's actions include all of the specified
	 * permission's actions
	 * 
	 * @param p The requested permission.
	 * @return {@code true} if the specified permission is implied by this
	 *         object; {@code false} otherwise.
	 */
	public boolean implies(Permission p) {
		if (!(p instanceof AdminPermission)) {
			return false;
		}
		AdminPermission requested = (AdminPermission) p;
		if (bundle != null) {
			return false;
		}
		// if requested permission has a filter, then it is an invalid argument
		if (requested.filter != null) {
			return false;
		}
		return implies0(requested, ACTION_NONE);
	}

	/**
	 * Internal implies method. Used by the implies and the permission
	 * collection implies methods.
	 * 
	 * @param requested The requested AdminPermision which has already be
	 *        validated as a proper argument. The requested AdminPermission must
	 *        not have a filter expression.
	 * @param effective The effective actions with which to start.
	 * @return {@code true} if the specified permission is implied by this
	 *         object; {@code false} otherwise.
	 */
	boolean implies0(AdminPermission requested, int effective) {
		/* check actions first - much faster */
		effective |= action_mask;
		final int desired = requested.action_mask;
		if ((effective & desired) != desired) {
			return false;
		}
	
		/* Get our filter */
		Filter f = filter;
		if (f == null) {
			// it's "*"
			return true;
		}
		/* is requested a wildcard filter? */
		if (requested.bundle == null) {
			return false;
		}
		Dictionary<String, Object> requestedProperties = requested
				.getProperties();
		if (requestedProperties == null) {
			/*
			 * If the requested properties are null, then we have detected a
			 * recursion getting the bundle location. So we return true to
			 * permit the bundle location request in the AdminPermission check
			 * up the stack to succeed.
			 */
			return true;
		}
		return f.matchCase(requestedProperties);
	}

	/**
	 * Returns the canonical string representation of the
	 * {@code AdminPermission} actions.
	 * 
	 * <p>
	 * Always returns present {@code AdminPermission} actions in the
	 * following order: {@code class}, {@code execute},
	 * {@code extensionLifecycle}, {@code lifecycle},
	 * {@code listener}, {@code metadata}, {@code resolve},
	 * {@code resource}, {@code startlevel}, {@code context}.
	 * 
	 * @return Canonical string representation of the
	 *         {@code AdminPermission} actions.
	 */
	public String getActions() {
		String result = actions;
		if (result == null) {
			StringBuffer sb = new StringBuffer();
	
			int mask = action_mask;
			if ((mask & ACTION_CLASS) == ACTION_CLASS) {
				sb.append(CLASS);
				sb.append(',');
			}
	
			if ((mask & ACTION_EXECUTE) == ACTION_EXECUTE) {
				sb.append(EXECUTE);
				sb.append(',');
			}
	
			if ((mask & ACTION_EXTENSIONLIFECYCLE) == ACTION_EXTENSIONLIFECYCLE) {
				sb.append(EXTENSIONLIFECYCLE);
				sb.append(',');
			}
	
			if ((mask & ACTION_LIFECYCLE) == ACTION_LIFECYCLE) {
				sb.append(LIFECYCLE);
				sb.append(',');
			}
	
			if ((mask & ACTION_LISTENER) == ACTION_LISTENER) {
				sb.append(LISTENER);
				sb.append(',');
			}
	
			if ((mask & ACTION_METADATA) == ACTION_METADATA) {
				sb.append(METADATA);
				sb.append(',');
			}
	
			if ((mask & ACTION_RESOLVE) == ACTION_RESOLVE) {
				sb.append(RESOLVE);
				sb.append(',');
			}
	
			if ((mask & ACTION_RESOURCE) == ACTION_RESOURCE) {
				sb.append(RESOURCE);
				sb.append(',');
			}
	
			if ((mask & ACTION_STARTLEVEL) == ACTION_STARTLEVEL) {
				sb.append(STARTLEVEL);
				sb.append(',');
			}
	
			if ((mask & ACTION_CONTEXT) == ACTION_CONTEXT) {
				sb.append(CONTEXT);
				sb.append(',');
			}
	
			// remove trailing comma
			if (sb.length() > 0) {
				sb.setLength(sb.length() - 1);
			}
	
			actions = result = sb.toString();
		}
		return result;
	}

	/**
	 * Returns a new {@code PermissionCollection} object suitable for
	 * storing {@code AdminPermission}s.
	 * 
	 * @return A new {@code PermissionCollection} object.
	 */
	public PermissionCollection newPermissionCollection() {
		return new AdminPermissionCollection();
	}

	/**
	 * Determines the equality of two {@code AdminPermission} objects.
	 * 
	 * @param obj The object being compared for equality with this object.
	 * @return {@code true} if {@code obj} is equivalent to this
	 *         {@code AdminPermission}; {@code false} otherwise.
	 */
	public boolean equals(Object obj) {
		if (obj == this) {
			return true;
		}

		if (!(obj instanceof AdminPermission)) {
			return false;
		}

		AdminPermission ap = (AdminPermission) obj;

		return (action_mask == ap.action_mask)
				&& ((bundle == ap.bundle) || ((bundle != null) && bundle
						.equals(ap.bundle)))
				&& (filter == null ? ap.filter == null : filter
						.equals(ap.filter));
	}

	/**
	 * Returns the hash code value for this object.
	 * 
	 * @return Hash code value for this object.
	 */
	public int hashCode() {
		int h = 31 * 17 + getName().hashCode();
		h = 31 * h + getActions().hashCode();
		if (bundle != null) {
			h = 31 * h + bundle.hashCode();
		}
		return h;
	}

	/**
	 * WriteObject is called to save the state of this permission object to a
	 * stream. The actions are serialized, and the superclass takes care of the
	 * name.
	 */
	private synchronized void writeObject(java.io.ObjectOutputStream s)
			throws IOException {
		if (bundle != null) {
			throw new NotSerializableException("cannot serialize");
		}
		// Write out the actions. The superclass takes care of the name
		// call getActions to make sure actions field is initialized
		if (actions == null)
			getActions();
		s.defaultWriteObject();
	}

	/**
	 * readObject is called to restore the state of this permission from a
	 * stream.
	 */
	private synchronized void readObject(java.io.ObjectInputStream s)
			throws IOException, ClassNotFoundException {
		// Read in the data, then initialize the transients
		s.defaultReadObject();
		setTransients(parseFilter(getName()), parseActions(actions));
	}

	/**
	 * Called by {@code implies0} on an AdminPermission which was
	 * constructed with a Bundle. This method loads a dictionary with the
	 * filter-matchable properties of this bundle. The dictionary is cached so
	 * this lookup only happens once.
	 * 
	 * This method should only be called on an AdminPermission which was
	 * constructed with a bundle
	 * 
	 * @return a dictionary of properties for this bundle
	 */
	private Dictionary<String, Object> getProperties() {
		Dictionary<String, Object> result = properties;
		if (result != null) {
			return result;
		}
		/*
		 * We may have recursed here due to the Bundle.getLocation call in the
		 * doPrivileged below. If this is the case, return null to allow implies
		 * to return true.
		 */
		final Object mark = recurse.get();
		if (mark == bundle) {
			return null;
		}
		recurse.set(bundle);
		try {
			final Dictionary<String, Object> dict = new Hashtable<String, Object>(
					4);
			AccessController.doPrivileged(new PrivilegedAction<Object>() {
				public Object run() {
					dict.put("id", new Long(bundle.getBundleId()));
					dict.put("location", bundle.getLocation());
					String name = bundle.getSymbolicName();
					if (name != null) {
						dict.put("name", name);
					}
					SignerProperty signer = new SignerProperty(bundle);
					if (signer.isBundleSigned()) {
						dict.put("signer", signer);
					}
					return null;
				}
			});
			return properties = dict;
		}
		finally {
			recurse.set(null);
		}
	}
}

/**
 * Stores a collection of {@code AdminPermission}s.
 */
final class AdminPermissionCollection extends PermissionCollection {
	private static final long	serialVersionUID	= 3906372644575328048L;
	/**
	 * Collection of permissions.
	 * 
	 * @GuardedBy this
	 */
	private transient Map<String, AdminPermission>	permissions;

	/**
	 * Boolean saying if "*" is in the collection.
	 * 
	 * @serial
	 * @GuardedBy this
	 */
	private boolean				all_allowed;

	/**
	 * Create an empty AdminPermissions object.
	 * 
	 */
	public AdminPermissionCollection() {
		permissions = new HashMap<String, AdminPermission>();
	}

	/**
	 * Adds a permission to this permission collection.
	 * 
	 * @param permission The {@code AdminPermission} object to add.
	 * @throws IllegalArgumentException If the specified permission is not an
	 *         {@code AdminPermission} instance or was constructed with a
	 *         Bundle object.
	 * @throws SecurityException If this {@code AdminPermissionCollection}
	 *         object has been marked read-only.
	 */
	public void add(Permission permission) {
		if (!(permission instanceof AdminPermission)) {
			throw new IllegalArgumentException("invalid permission: "
					+ permission);
		}
		if (isReadOnly()) {
			throw new SecurityException("attempt to add a Permission to a "
					+ "readonly PermissionCollection"); 
		}
		final AdminPermission ap = (AdminPermission) permission;
		if (ap.bundle != null) {
			throw new IllegalArgumentException("cannot add to collection: "
					+ ap);
		}
		final String name = ap.getName();
		synchronized (this) {
			Map<String, AdminPermission> pc = permissions;
			AdminPermission existing = pc.get(name);
			if (existing != null) {
				int oldMask = existing.action_mask;
				int newMask = ap.action_mask;

				if (oldMask != newMask) {
					pc.put(name, new AdminPermission(existing.filter, oldMask
							| newMask));
				}
			}
			else {
				pc.put(name, ap);
			}
			if (!all_allowed) {
				if (name.equals("*")) {
					all_allowed = true;
				}
			}
		}
	}

	/**
	 * Determines if the specified permissions implies the permissions expressed
	 * in {@code permission}.
	 * 
	 * @param permission The Permission object to compare with the
	 *        {@code AdminPermission} objects in this collection.
	 * @return {@code true} if {@code permission} is implied by an
	 *         {@code AdminPermission} in this collection,
	 *         {@code false} otherwise.
	 */
	public boolean implies(Permission permission) {
		if (!(permission instanceof AdminPermission)) {
			return false;
		}

		AdminPermission requested = (AdminPermission) permission;
		// if requested permission has a filter, then it is an invalid argument
		if (requested.filter != null) {
			return false;
		}
		int effective = AdminPermission.ACTION_NONE;
		Collection<AdminPermission> perms;
		synchronized (this) {
			Map<String, AdminPermission> pc = permissions;
			// short circuit if the "*" Permission was added
			if (all_allowed) {
				AdminPermission ap = pc.get("*");
				if (ap != null) {
					effective |= ap.action_mask;
					final int desired = requested.action_mask;
					if ((effective & desired) == desired) {
						return true;
					}
				}
			}
			perms = pc.values();
		}

		// just iterate one by one
		for (Iterator<AdminPermission> iter = perms.iterator(); iter.hasNext();) {
			if (iter.next().implies0(requested, effective)) {
				return true;
			}
		}
		return false;
	}

	/**
	 * Returns an enumeration of all {@code AdminPermission} objects in the
	 * container.
	 * 
	 * @return Enumeration of all {@code AdminPermission} objects.
	 */
	public synchronized Enumeration<Permission> elements() {
		List<Permission> all = new ArrayList<Permission>(permissions.values());
		return Collections.enumeration(all);
	}
	
	/* serialization logic */
    private static final ObjectStreamField[]	serialPersistentFields	= {
			new ObjectStreamField("permissions", Hashtable.class),
			new ObjectStreamField("all_allowed", Boolean.TYPE)			};
    
    private synchronized void writeObject(ObjectOutputStream out)
			throws IOException {
		Hashtable<String, AdminPermission> hashtable = new Hashtable<String, AdminPermission>(
				permissions);
		ObjectOutputStream.PutField pfields = out.putFields();
		pfields.put("permissions", hashtable);
		pfields.put("all_allowed", all_allowed);
		out.writeFields();
	}
    
	private synchronized void readObject(java.io.ObjectInputStream in)
			throws IOException,
			ClassNotFoundException {
		ObjectInputStream.GetField gfields = in.readFields();
		Hashtable<String, AdminPermission> hashtable = (Hashtable<String, AdminPermission>) gfields
				.get("permissions", null);
		permissions = new HashMap<String, AdminPermission>(hashtable);
		all_allowed = gfields.get("all_allowed", false);
	}
}<|MERGE_RESOLUTION|>--- conflicted
+++ resolved
@@ -343,11 +343,7 @@
 		boolean seencomma = false;
 	
 		int mask = ACTION_NONE;
-<<<<<<< HEAD
-	
-=======
-
->>>>>>> 12cfb310
+
 		char[] a = actions.toCharArray();
 	
 		int i = a.length - 1;
