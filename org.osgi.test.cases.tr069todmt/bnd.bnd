--- conflicted
+++ resolved
@@ -17,15 +17,8 @@
 -runbundles						= \
 	osgi.residential; version=latest, \
 	org.osgi.impl.service.cm; version=latest, \
-<<<<<<< HEAD
-	org.osgi.impl.service.event; version=latest, \
-	org.osgi.impl.service.dmt; version=latest, \
-	org.osgi.impl.service.tr069todmt; version=latest, \
-	osgi.residential; version=latest
-=======
 	org.osgi.impl.service.dmt; version=latest, \
 	org.osgi.impl.service.tr069todmt; version=latest
->>>>>>> e5b2bf63
 
 Test-Cases							= ${testcases}
 -signaturetest                      = org.osgi.service.tr069todmt
