--- conflicted
+++ resolved
@@ -20,14 +20,8 @@
 	${osgi.core.specs} 
 
 -buildpath 					= \
-<<<<<<< HEAD
-	${replace;${core.specs};.+;$0\\;version=project}, \
+	${replace;${osgi.core.specs};.+;$0\\;version=project}, \
 	osgi.annotation;version=latest
-=======
-	${replace;${osgi.core.specs};.+;$0\\;version=project}, \
-	osgi.annotation;version=latest, \
-	ee.minimum;version=1.2
->>>>>>> 99f361d0
 
 -include : layout.bnd
 javadoc.title = Core